--- conflicted
+++ resolved
@@ -535,20 +535,9 @@
             mfa.BasisFuns(k, mfa.params(mfa.po[k] + i), span, N, i);
         }
 
-<<<<<<< HEAD
-        // debug
-//         cerr << "k " << k << " N:\n" << N << endl;
-
         // TODO: NtN is going to be very sparse when it is large: switch to sparse representation
         // NtN has semibandwidth < p + 1 nonzero entries across diagonal
         MatrixX<T> NtN  = N.transpose() * N;;
-=======
-        // compute the product Nt x N
-        // TODO: NtN is going to be very sparse when it is large: switch to sparse representation
-        // NtN has semibandwidth < p + 1 nonzero entries across diagonal
-        MatrixX<T> NtN(n(k) - 1, n(k) - 1);
-        NtN = N.transpose() * N;
->>>>>>> e8474567
 
         parallel_for (size_t(0), ncurves, [&] (size_t j)      // for all the curves in this dimension
         {
@@ -923,80 +912,38 @@
     // if there is only one dim, copy straight to output
     if (ndims == 1)
     {
-<<<<<<< HEAD
         for (int i = 0; i < P.rows(); i++)
             mfa.ctrl_pts.row(to + i * cs) = P.row(i);
-=======
-        mfa.ctrl_pts.row(to) = mfa.domain.row(co);
-        for (int i = 1; i < n(k); i++)
-            mfa.ctrl_pts.row(to + i * cs) = P.row(i - 1);
-        mfa.ctrl_pts.row(to + n(k) * cs) = mfa.domain.row(co + mfa.ndom_pts(k) - 1);
->>>>>>> e8474567
     }
     // first dim copied from domain to temp_ctrl0
     else if (k == 0)
     {
-<<<<<<< HEAD
         for (int i = 0; i < P.rows(); i++)
             temp_ctrl0.row(to + i * cs) = P.row(i);
-=======
-        temp_ctrl0.row(to) = mfa.domain.row(co);
-        for (int i = 1; i < n(k); i++)
-            temp_ctrl0.row(to + i * cs) = P.row(i - 1);
-        temp_ctrl0.row(to + n(k) * cs) = mfa.domain.row(co + mfa.ndom_pts(k) - 1);
->>>>>>> e8474567
     }
     // even numbered dims (but not the last one) copied from temp_ctrl1 to temp_ctrl0
     else if (k % 2 == 0 && k < ndims - 1)
     {
-<<<<<<< HEAD
         for (int i = 0; i < P.rows(); i++)
             temp_ctrl0.row(to + i * cs) = P.row(i);
-=======
-        temp_ctrl0.row(to) = temp_ctrl1.row(co);
-        for (int i = 1; i < n(k); i++)
-            temp_ctrl0.row(to + i * cs) = P.row(i - 1);
-        temp_ctrl0.row(to + n(k) * cs) = temp_ctrl1.row(co + (mfa.ndom_pts(k) - 1) * cs);
->>>>>>> e8474567
     }
     // odd numbered dims (but not the last one) copied from temp_ctrl0 to temp_ctrl1
     else if (k % 2 == 1 && k < ndims - 1)
     {
-<<<<<<< HEAD
         for (int i = 0; i < P.rows(); i++)
             temp_ctrl1.row(to + i * cs) = P.row(i);
-=======
-        temp_ctrl1.row(to) = temp_ctrl0.row(co);
-        for (int i = 1; i < n(k); i++)
-            temp_ctrl1.row(to + i * cs) = P.row(i - 1);
-        temp_ctrl1.row(to + n(k) * cs) = temp_ctrl0.row(co + (mfa.ndom_pts(k) - 1) * cs);
->>>>>>> e8474567
     }
     // final dim if even is copied from temp_ctrl1 to ctrl_pts
     else if (k == ndims - 1 && k % 2 == 0)
     {
-<<<<<<< HEAD
         for (int i = 0; i < P.rows(); i++)
             mfa.ctrl_pts.row(to + i * cs) = P.row(i);
-=======
-        mfa.ctrl_pts.row(to) = temp_ctrl1.row(co);
-        for (int i = 1; i < n(k); i++)
-            mfa.ctrl_pts.row(to + i * cs) = P.row(i - 1);
-        mfa.ctrl_pts.row(to + n(k) * cs) = temp_ctrl1.row(co + (mfa.ndom_pts(k) - 1) * cs);
->>>>>>> e8474567
     }
     // final dim if odd is copied from temp_ctrl0 to ctrl_pts
     else if (k == ndims - 1 && k % 2 == 1)
     {
-<<<<<<< HEAD
         for (int i = 0; i < P.rows(); i++)
             mfa.ctrl_pts.row(to + i * cs) = P.row(i);
-=======
-        mfa.ctrl_pts.row(to) = temp_ctrl0.row(co);
-        for (int i = 1; i < n(k); i++)
-            mfa.ctrl_pts.row(to + i * cs) = P.row(i - 1);
-        mfa.ctrl_pts.row(to + n(k) * cs) = temp_ctrl0.row(co + (mfa.ndom_pts(k) - 1) * cs);
->>>>>>> e8474567
     }
 }
 
@@ -1044,10 +991,6 @@
           MatrixX<T>& temp_ctrl1, // second temporary control points buffer
           bool        weighted)   // solve for and use weights (default = true)
 {
-<<<<<<< HEAD
-//     int n = N.cols() - 1;               // number of control point spans
-//     int m = N.rows() - 1;               // number of input point spans
-
     // solve for weights
     // TODO: avoid copying into Q by passing temp_ctrl0, temp_ctrl1, co, cs to Weights()
     // TODO: check that this is right, using co and cs for copying control points and domain points
@@ -1069,55 +1012,12 @@
             Q.row(i) = temp_ctrl1.row(co + i * cs);
     }
 
-    // debug
-//     cerr << "k=" << k << " Q:\n" << Q << endl;
-//     cer; << "N:\n" << N << endl;
-
     // solve for weights in the last domain dimension only
     VectorX<T> weights = VectorX<T>::Ones(N.cols());
     if (weighted)
         if (k == mfa.p.size() - 1)
             Weights(k, Q, N, NtN, weights);
 
-    // compute R
-    // first dimension reads from domain
-    // subsequent dims alternate reading temp_ctrl0 and temp_ctrl1
-    // even dim reads temp_ctrl1, odd dim reads temp_ctrl0; opposite of writing order
-    // because what was written in the previous dimension is read in the current one
-
-    if (k == 0)
-        RHS(k, N, R, weights, mfa.ko[k], mfa.po[k], co);                 // input points = default domain
-    else if (k % 2)
-        RHS(k, temp_ctrl0, N, R, weights, mfa.ko[k], mfa.po[k], co, cs); // input points = temp_ctrl0
-    else
-        RHS(k, temp_ctrl1, N, R, weights, mfa.ko[k], mfa.po[k], co, cs); // input points = temp_ctrl1
-
-    // rationalize NtN, ie, weigh the basis function coefficients
-    MatrixX<T> NtN_rat = NtN;
-    mfa.Rationalize(k, weights, N, NtN_rat);
-
-    // solve for P
-
-#ifdef WEIGH_ALL_DIMS                                   // weigh all dimensions
-    MatrixX<T> P2(P.rows(), 2);
-    P2 = NtN_rat.ldlt().solve(R);
-    for (auto i = 0; i < P.rows(); i++)
-    {
-        for (auto j = 0; j < P.cols() - 1; j++)
-                P(i, j) = (j == k ? P2(i, 0) : Q(i, j));
-        P(i, P.cols() - 1) = P2(i, 1);
-    }
-#else                                                   // don't weigh domain coordinate (only range)
-    MatrixX<T> P2(P.rows(), 2);
-    P2 = NtN.ldlt().solve(R);                           // nonrational domain coordinates
-    for (auto i = 0; i < P.rows(); i++)
-        for (auto j = 0; j < P.cols() - 1; j++)
-                P(i, j) = (j == k ? P2(i, 0) : Q(i, j));
-    P2 = NtN_rat.ldlt().solve(R);                       // rational range coordinate
-    for (auto i = 0; i < P.rows(); i++)
-        P(i, P.cols() - 1) = P2(i, 1);
-#endif
-=======
     if (N.cols())
     {
         // compute R
@@ -1125,17 +1025,40 @@
         // subsequent dims alternate reading temp_ctrl0 and temp_ctrl1
         // even dim reads temp_ctrl1, odd dim reads temp_ctrl0; opposite of writing order
         // because what was written in the previous dimension is read in the current one
+
         if (k == 0)
-            RHS(k, N, R, mfa.ko[k], mfa.po[k], co);                 // input points = default domain
+            RHS(k, N, R, weights, mfa.ko[k], mfa.po[k], co);                 // input points = default domain
         else if (k % 2)
-            RHS(k, temp_ctrl0, N, R, mfa.ko[k], mfa.po[k], co, cs); // input points = temp_ctrl0
+            RHS(k, temp_ctrl0, N, R, weights, mfa.ko[k], mfa.po[k], co, cs); // input points = temp_ctrl0
         else
-            RHS(k, temp_ctrl1, N, R, mfa.ko[k], mfa.po[k], co, cs); // input points = temp_ctrl1
+            RHS(k, temp_ctrl1, N, R, weights, mfa.ko[k], mfa.po[k], co, cs); // input points = temp_ctrl1
+
+        // rationalize NtN, ie, weigh the basis function coefficients
+        MatrixX<T> NtN_rat = NtN;
+        mfa.Rationalize(k, weights, N, NtN_rat);
 
         // solve for P
-        P = NtN.ldlt().solve(R);
-    }
->>>>>>> e8474567
+
+#ifdef WEIGH_ALL_DIMS                                   // weigh all dimensions
+        MatrixX<T> P2(P.rows(), 2);
+        P2 = NtN_rat.ldlt().solve(R);
+        for (auto i = 0; i < P.rows(); i++)
+        {
+            for (auto j = 0; j < P.cols() - 1; j++)
+                P(i, j) = (j == k ? P2(i, 0) : Q(i, j));
+            P(i, P.cols() - 1) = P2(i, 1);
+        }
+#else                                                   // don't weigh domain coordinate (only range)
+        MatrixX<T> P2(P.rows(), 2);
+        P2 = NtN.ldlt().solve(R);                           // nonrational domain coordinates
+        for (auto i = 0; i < P.rows(); i++)
+            for (auto j = 0; j < P.cols() - 1; j++)
+                P(i, j) = (j == k ? P2(i, 0) : Q(i, j));
+        P2 = NtN_rat.ldlt().solve(R);                       // rational range coordinate
+        for (auto i = 0; i < P.rows(); i++)
+            P(i, P.cols() - 1) = P2(i, 1);
+#endif
+    }
 
     // append points from P to control points
     // TODO: any way to avoid this?
