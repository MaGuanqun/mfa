imports:
    pybind11: ./include/pybind11
    cppoptlib: ./include/cppoptlib
    diy: ./include/diy
    eigen3: ./include/eigen3
    fmt: ./include/fmt

git module pybind11:
    url: https://github.com/pybind/pybind11
    rev: da8c730a62a7f9654433f5e2206bd1135a8b57d8

git module cppoptlib:
    url: https://github.com/PatWie/CppNumericalSolvers
    rev: 748793494fc1a56597126756cd4b1cd65d414a87

git module diy:
    url: https://github.com/diatomic/diy
    rev: ef460f828c36e8f533ccec1f551024f4da896165

git module eigen3:
    url: https://gitlab.com/libeigen/eigen
    rev: be0574e2159ce3d6a1748ba6060bea5dedccdbc9

git module fmt:
    url: https://github.com/fmtlib/fmt
    rev: 8.1.1

<<<<<<< HEAD
git module spdlog:
    url: https://github.com/gabime/spdlog
=======

>>>>>>> 997c5bb8
<|MERGE_RESOLUTION|>--- conflicted
+++ resolved
@@ -23,11 +23,4 @@
 
 git module fmt:
     url: https://github.com/fmtlib/fmt
-    rev: 8.1.1
-
-<<<<<<< HEAD
-git module spdlog:
-    url: https://github.com/gabime/spdlog
-=======
-
->>>>>>> 997c5bb8
+    rev: 8.1.1