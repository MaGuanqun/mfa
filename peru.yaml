imports:
    pybind11: ./include/pybind11
    cppoptlib: ./include/cppoptlib
    diy: ./include/diy
    eigen3: ./include/eigen3
    fmt: ./include/fmt
    spdlog: ./include/spdlog

git module pybind11:
    url: https://github.com/pybind/pybind11
    rev: da8c730a62a7f9654433f5e2206bd1135a8b57d8

git module cppoptlib:
    url: https://github.com/PatWie/CppNumericalSolvers
    rev: 748793494fc1a56597126756cd4b1cd65d414a87

git module diy:
    url: https://github.com/diatomic/diy
    rev: ef460f828c36e8f533ccec1f551024f4da896165
    drop: include/diy/thirdparty/fmt

git module eigen3:
    url: https://gitlab.com/libeigen/eigen
    rev: be0574e2159ce3d6a1748ba6060bea5dedccdbc9

git module fmt:
    url: https://github.com/fmtlib/fmt
<<<<<<< HEAD
    rev: 8.1.1
=======
    rev: 8.1.1

git module spdlog:
    url: https://github.com/gabime/spdlog


>>>>>>> 879ad472
<|MERGE_RESOLUTION|>--- conflicted
+++ resolved
@@ -25,13 +25,7 @@
 
 git module fmt:
     url: https://github.com/fmtlib/fmt
-<<<<<<< HEAD
-    rev: 8.1.1
-=======
     rev: 8.1.1
 
 git module spdlog:
-    url: https://github.com/gabime/spdlog
-
-
->>>>>>> 879ad472
+    url: https://github.com/gabime/spdlog