project                     (mfa)
cmake_minimum_required      (VERSION 3.15)

option                      (wrapped_mpi    "MPI compiler wrapper requires no further MPI libs, true/false (default false)" OFF     )
option                      (mfa_thread     "tbb, kokkos, sycl, or serial (default serial)"                                 serial  )
option                      (s3d_infile     "Path/filename of s3d dataset (for unit testing)"                                       )
option                      (mfa_python     "Build Python bindings, true/false (default false)"                             OFF     )
option                      (eigen_thread   "Use OpenMP for Eigen threading, true/false (default false)"                    OFF     )
option                      (KOKKOS_INCLUDE_DIRS    "Path of include directories for Kokkos (optional)"                             )
option                      (KOKKOS_LIBRARY "Kokkos library (optional)"                                                             )
option                      (OPENMP_LIBRARY "OpenMP library if not found automatically (optional)"                                  )

# C++11
set                         (CMAKE_CXX_FLAGS "${CMAKE_CXX_FLAGS} -std=c++11")

# Default to Release
if                          (NOT CMAKE_BUILD_TYPE)
    set                     (CMAKE_BUILD_TYPE "Release" CACHE STRING "Choose the type of build, options are: Debug Release RelWithDebInfo MinSizeRel." FORCE)
    set_property            (CACHE CMAKE_BUILD_TYPE PROPERTY STRINGS "Debug" "Release" "MinSizeRel" "RelWithDebInfo")
endif                       (NOT CMAKE_BUILD_TYPE)

# MPI
if                          (NOT wrapped_mpi)
    find_package            (MPI REQUIRED)
    set                     (libraries ${libraries} ${MPI_C_LIBRARIES} ${MPI_CXX_LIBRARIES})
endif                       ()

# MFA threading model
if                          (mfa_thread MATCHES "tbb")
    message                 ("Using TBB threading")
    add_definitions         (-DMFA_TBB)
    find_package            (TBB QUIET)
    find_path               (TBB_INCLUDE_DIR        tbb/tbb.h)
    find_library            (TBB_LIBRARY NAMES      tbb)
    if                      (TBB_INCLUDE_DIR AND TBB_LIBRARY)
        include_directories ("${TBB_INCLUDE_DIR}")
        set                 (libraries ${libraries} ${TBB_LIBRARY})
        message             ("Found TBB in ${TBB_INCLUDE_DIR} and in ${TBB_LIBRARY}")
    else                    (TBB_INCLUDE_DIR AND TBB_LIBRARY)
        message             (FATAL_ERROR "Could not find TBB")
    endif                   ()
elseif                      (mfa_thread MATCHES "kokkos")
    message                 ("Using Kokkos threading")
    add_definitions         (-DMFA_KOKKOS)
    # TODO: for cuda only; how to check for compiler==nvcc_wrapper?
   # set                     (CMAKE_CXX_FLAGS "${CMAKE_CXX_FLAGS} -Xcudafe --diag_suppress=esa_on_defaulted_function_ignored")
   # set                     (CMAKE_CXX_FLAGS "${CMAKE_CXX_FLAGS} --expt-relaxed-constexpr")
   # set                     (CMAKE_CXX_FLAGS "${CMAKE_CXX_FLAGS} --expt-extended-lambda")
   # include_directories     (${KOKKOS_INCLUDE_DIRS})
   # set                     (libraries ${libraries} ${KOKKOS_LIBRARY} ${CMAKE_DL_LIBS})
    find_package ( Kokkos REQUIRED )
    message                 ( " found KOKKOS in "  ${Kokkos_DIR} )
    set                     ( KK_LIB  "Kokkos::kokkos" ) 
elseif                      (mfa_thread MATCHES "sycl")
    message                 ("Using SYCL threading")
    add_definitions         (-DMFA_SYCL)
    set                     (CMAKE_CXX_FLAGS "${CMAKE_CXX_FLAGS} -fsycl")
    set                     (CMAKE_EXE_LINKER_FLAGS "${CMAKE_EXE_LINKER_FLAGS} -lsycl -lOpenCL")
else                        ()
    message                 ("Using no threading (serial)")
    add_definitions         (-DMFA_SERIAL)
endif                       ()

# Eigen threading (requires OpenMP to be available)
if                          (eigen_thread)
    find_package            (OpenMP)
    message                 ("Using OpenMP for Eigen")
    add_definitions         (-DEIGEN_OPENMP)
    if                      (APPLE)
        set                 (CMAKE_CXX_FLAGS "${CMAKE_CXX_FLAGS} -Xclang -fopenmp")
        if                  (${OPENMP_CXX_FOUND})
            set             (CMAKE_EXE_LINKER_FLAGS "${CMAKE_EXE_LINKER_FLAGS} -lomp")
        elseif              (DEFINED OPENMP_INCLUDE_DIRS AND DEFINED OPENMP_LIBRARY)
            include_directories (${OPENMP_INCLUDE_DIRS})
            set             (libraries ${libraries} ${OPENMP_LIBRARY})
            message         ("Using user-provided OpenMP headers and library: ${OPENMP_INCLUDE_DIRS} ${OPENMP_LIBRARY}")
        else                ()
            message         ("Error: cannot find OpenMP and OPENMP_INCLUDE_DIRS or OPENMP_LIBRARY is not set")
            message         (FATAL_ERROR "Either provide OPENMP_INCLUDE_DIRS and OPENMP_LIBRARY explicitly or disable eigen_thread")
        endif               ()
    else                    ()
        set                     (CMAKE_CXX_FLAGS "${CMAKE_CXX_FLAGS} -fopenmp")
    endif                   ()
endif                       ()

# Threads
find_package                (Threads)

<<<<<<< HEAD
# zlib
find_package 		        (ZLIB)
set 			            (libraries ${libraries} ${ZLIB_LIBRARIES})
=======
# DIY
option                      (build_examples "" OFF)
option                      (build_tests "" OFF)
add_subdirectory            (include/diy)
set                         (libraries ${libraries} diy)

# fmt
option                      (FMT_INSTALL "" OFF)
add_subdirectory            (include/fmt)
set                         (libraries ${libraries} fmt::fmt)
>>>>>>> 9a948e0a

# Coin-OR CLP
find_path                   (CLP_INCLUDE_DIRS   ClpSimplex.hpp)
find_library                (CLP_LIB NAMES      Clp)
if                          (NOT CLP_LIB OR NOT CLP_INCLUDE_DIRS)
    message                 ("Coin-OR CLP not found; weights are disabled")
    set                     (CLP_INCLUDE_DIRS   "")
    set                     (CLP_LIB            "")
    set                     (COIN_UTILS_LIB     "")
    add_definitions         (-DMFA_NO_WEIGHTS)
else                        ()
    message                 ("Coin-OR CLP found; weights are enabled")
endif                       ()

# Include dirs
set                         (CMAKE_INCLUDE_SYSTEM_FLAG_CXX "-isystem")
include_directories         (${CMAKE_CURRENT_SOURCE_DIR}/include
                            ${CMAKE_CURRENT_SOURCE_DIR}/include/cppoptlib/include
                            ${CMAKE_CURRENT_SOURCE_DIR}/include/diy/include
                            ${CMAKE_CURRENT_SOURCE_DIR}/include/fmt/include
                            ${CMAKE_CURRENT_SOURCE_DIR}/include/eigen3
                            SYSTEM
                            ${MPI_INCLUDE_PATH}
                            )
if                          (NOT "${CLP_INCLUDE_DIRS}" STREQUAL "")
    include_directories     (${CLP_INCLUDE_DIRS})
endif                       ()
if                          (NOT "${Boost_INCLUDE_DIRS}" STREQUAL "")
    include_directories     (${Boost_INCLUDE_DIRS})
endif                       ()

# Libraries
set                         (libraries
                             ${libraries}
                             ${CMAKE_DL_LIBS} 
                             ${CLP_LIB}
                             ${COIN_UTILS_LIB}
                             ${CMAKE_THREAD_LIBS_INIT}
                             ${KK_LIB} )


# Testing
# NB testing must be enabled before adding tests subdirectory, otherwise no tests will be found
enable_testing              ()
include                     (CTest)
add_subdirectory            (examples)
add_subdirectory            (tests)
<<<<<<< HEAD
if                          (python)
    find_package            (Python COMPONENTS Interpreter Development)
=======

# Python
if                          (mfa_python)
>>>>>>> 9a948e0a
    add_subdirectory        (include/pybind11)
    add_subdirectory        (python)
endif                       ()

# Install the headers
file                        (GLOB DEPLOY_FILES_AND_DIRS "${PROJECT_SOURCE_DIR}/include/*")
foreach                     (ITEM ${DEPLOY_FILES_AND_DIRS})
   if                       (IS_DIRECTORY "${ITEM}")
      list                  (APPEND DIRS_TO_DEPLOY "${ITEM}")
   else                     ()
      list                  (APPEND FILES_TO_DEPLOY "${ITEM}")
   endif                    ()
endforeach                  ()
install                     (FILES ${FILES_TO_DEPLOY} DESTINATION ${CMAKE_INSTALL_PREFIX}/include)
install                     (DIRECTORY ${DIRS_TO_DEPLOY} DESTINATION ${CMAKE_INSTALL_PREFIX}/include)
<|MERGE_RESOLUTION|>--- conflicted
+++ resolved
@@ -86,11 +86,6 @@
 # Threads
 find_package                (Threads)
 
-<<<<<<< HEAD
-# zlib
-find_package 		        (ZLIB)
-set 			            (libraries ${libraries} ${ZLIB_LIBRARIES})
-=======
 # DIY
 option                      (build_examples "" OFF)
 option                      (build_tests "" OFF)
@@ -101,7 +96,6 @@
 option                      (FMT_INSTALL "" OFF)
 add_subdirectory            (include/fmt)
 set                         (libraries ${libraries} fmt::fmt)
->>>>>>> 9a948e0a
 
 # Coin-OR CLP
 find_path                   (CLP_INCLUDE_DIRS   ClpSimplex.hpp)
@@ -149,14 +143,10 @@
 include                     (CTest)
 add_subdirectory            (examples)
 add_subdirectory            (tests)
-<<<<<<< HEAD
-if                          (python)
-    find_package            (Python COMPONENTS Interpreter Development)
-=======
 
 # Python
 if                          (mfa_python)
->>>>>>> 9a948e0a
+find_package                (Python COMPONENTS Interpreter Development)
     add_subdirectory        (include/pybind11)
     add_subdirectory        (python)
 endif                       ()
