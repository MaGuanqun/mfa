--- conflicted
+++ resolved
@@ -386,27 +386,14 @@
             // min direction
             nghost_pts = floor((core_mins(i) - bounds_mins(i)) / d(i));
             ndom_pts(i) += nghost_pts;
-<<<<<<< HEAD
-            p0(i) = core_mins(i) - nghost_pts * d(i);
-=======
             p0(i) = this->core_mins(i) - nghost_pts * d(i);
             // decide overlap in each direction; they should be symmetric for neighbors
             // so if block a overlaps block b, block b overlaps a the same area
             this->overlaps(i) = nghost_pts * d(i);
->>>>>>> dc821a0c
             // max direction
             nghost_pts = floor((bounds_maxs(i) - core_maxs(i)) / d(i));
             ndom_pts(i) += nghost_pts;
             // tot_ndom_pts *= ndom_pts(i);
-<<<<<<< HEAD
-
-            // decide overlap in each direction; they should be symmetric for neighbors
-            // so if block a overlaps block b, block b overlaps a the same area
-            this->overlaps(i) = fabs(core_mins(i) - bounds_mins(i));
-            T m2 = fabs(bounds_maxs(i) - core_maxs(i));
-            if (m2 > overlaps(i))
-                overlaps(i) = m2;
-=======
             T m2 = nghost_pts * d(i);
             if (m2 > this->overlaps(i))
                 this->overlaps(i) = m2;
@@ -414,7 +401,6 @@
             std::cout <<" dir: i " << i << " core:" << this->core_mins(i)  << " " <<
                      this->core_maxs(i) << " d(i) =" << d(i) << " overlap: "<< this->overlaps(i) << "\n";
 #endif
->>>>>>> dc821a0c
         }
 
         if (args.structured)
