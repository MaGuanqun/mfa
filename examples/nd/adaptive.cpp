--- conflicted
+++ resolved
@@ -191,7 +191,6 @@
     // 3d S3D
 //     float norm_err_limit = 1.0e0;
 //     float norm_err_limit = 1.0e-1;
-<<<<<<< HEAD
     float norm_err_limit = 1.0e-2;
     d_args.pt_dim       = 4;
     d_args.dom_dim      = 3;
@@ -206,21 +205,6 @@
     d_args.nctrl_pts[2] = 110;
     master.foreach([&](Block* b, const diy::Master::ProxyWithLink& cp)
                    { b->read_3d_file_data(cp, d_args); });
-=======
-//     d_args.pt_dim       = 4;
-//     d_args.dom_dim      = 3;
-//     d_args.p[0]         = 4;
-//     d_args.p[1]         = 4;
-//     d_args.p[2]         = 4;
-//     d_args.ndom_pts[0]  = 704;
-//     d_args.ndom_pts[1]  = 540;
-//     d_args.ndom_pts[2]  = 550;
-//     d_args.nctrl_pts[0] = 140;
-//     d_args.nctrl_pts[1] = 108;
-//     d_args.nctrl_pts[2] = 110;
-//     master.foreach([&](Block* b, const diy::Master::ProxyWithLink& cp)
-//                    { b->read_3d_file_data(cp, d_args); });
->>>>>>> 180d5b1c
 
     double encode_time = MPI_Wtime();
 
