--- conflicted
+++ resolved
@@ -101,51 +101,10 @@
         return 1;
     }
 
-<<<<<<< HEAD
     // print input arguments
     echo_mfa_settings("adaptive test", pt_dim, dom_dim, scalar, geom_degree, geom_nctrl, vars_degree, vars_nctrl,
                         regularization, reg1and2, weighted, true, norm_err_limit, max_rounds);
     echo_data_settings(ndomp, ntest, input, infile, noise, rot, twist, structured, rand_seed);
-=======
-    // start with minimal number of geometry control points if not specified
-    if (geom_nctrl == -1)
-        geom_nctrl = geom_degree + 1;
-    if (vars_nctrl == -1)
-        vars_nctrl = vars_degree + 1;
-
-    // echo args
-    fprintf(stderr, "\n--------- Input arguments ----------\n");
-    cerr <<
-        "error = "              << norm_err_limit   << " pt_dim = "         << pt_dim       << " dom_dim = "        << dom_dim      <<
-        "\ngeom_degree = "      << geom_degree      << " vars_degree = "    << vars_degree  <<
-        "\ngeom_ctrl pts = "    << geom_nctrl       << " vars_ctrl_pts = "  << vars_nctrl   << " test_points = "    << ntest        <<
-        "\ninput pts = "        << ndomp            << " input = "          << input        << " max. rounds = "    << max_rounds   <<
-        "\ntest_points = "      << ntest            << " noise = "          << noise        << endl;
-#ifdef CURVE_PARAMS
-    cerr << "parameterization method = curve" << endl;
-#else
-    cerr << "parameterization method = domain" << endl;
-#endif
-#ifdef MFA_TBB
-    cerr << "threading: TBB" << endl;
-#endif
-#ifdef MFA_KOKKOS
-    cerr << "threading: Kokkos" << endl;
-    std::cout << "KOKKOS execution space: " << Kokkos::DefaultExecutionSpace::name() << "\n";
-#endif
-#ifdef MFA_SYCL
-    cerr << "threading: SYCL" << endl;
-#endif
-#ifdef MFA_SERIAL
-    cerr << "threading: serial" << endl;
-#endif
-#ifdef MFA_NO_WEIGHTS
-    cerr << "weighted = 0" << endl;
-#else
-    cerr << "weighted = " << weighted << endl;
-#endif
-    fprintf(stderr, "-------------------------------------\n\n");
->>>>>>> dc821a0c
 
     // initialize DIY
     diy::FileStorage          storage("./DIY.XXXXXX"); // used for blocks to be moved out of core
