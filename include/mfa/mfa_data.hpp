--- conflicted
+++ resolved
@@ -1112,9 +1112,61 @@
                         new_ctrl_pts1   = new_ctrl_pts;
                         new_weights1    = new_weights;
                     }
-<<<<<<< HEAD
-=======
-                }
+
+                    old_cs          = (k == 0) ? 1 : old_cs * new_nctrl_pts(k - 1); // stride between curve control points before insertion
+                    new_cs          = (k == 0) ? 1 : new_cs * new_nctrl_pts(k - 1); // stride between curve control points before insertion
+
+                    inserted_dims[k] = 0;
+                    continue;
+                }
+
+                inserted_dims[k] = 1;                                           // inserting a knot in this dimension
+
+                // resize new knots, levels, control points, weights
+                new_knots[k].resize(old_knots[k].size() + 1);
+                new_knot_levels[k].resize(old_knot_levels[k].size() + 1);
+
+                // number of curves in this dimension before knot insertion
+                // current dimension contributes no curves, hence the division by number of control points in cur. dim.
+                size_t old_ncurves = new_nctrl_pts.prod() / new_nctrl_pts(k);
+
+                vector<size_t> old_co(old_ncurves);                             // old starting curve points in current dim.
+                old_co[0]       = 0;
+                size_t old_coo  = 0;                                            // old co at start of contiguous sequence
+                old_cs          = (k == 0) ? 1 : old_cs * new_nctrl_pts(k - 1); // stride between curve control points before insertion
+
+                // curve offsets for curves before knot insertion
+                for (auto j = 1; j < old_ncurves; j++)
+                {
+                    if (j % old_cs)
+                        old_co[j] = old_co[j - 1] + 1;
+                    else
+                    {
+                        old_co[j] = old_coo + old_cs * nctrl_pts(k);
+                        old_coo   = old_co[j];
+                    }
+                }
+
+                // number of curves in this dimension after knot insertion
+                // current dimension contributes no curves, hence the division by number of control points in cur. dim.
+                size_t new_ncurves = new_nctrl_pts.prod() / new_nctrl_pts(k);
+                vector<size_t> new_co(new_ncurves);                             // new starting curve points in current dim.
+                new_co[0]       = 0;
+                size_t new_coo  = 0;                                            // new co at start of contiguous sequence
+                new_cs          = (k == 0) ? 1 : new_cs * new_nctrl_pts(k - 1); // stride between curve control points before insertion
+
+                // curve offsets for curves after knot insertion
+                for (auto j = 1; j < new_ncurves; j++)
+                {
+                    if (j % new_cs)
+                        new_co[j] = new_co[j - 1] + 1;
+                    else
+                    {
+                        new_co[j] = new_coo + new_cs * new_nctrl_pts(k);
+                        new_coo   = new_co[j];
+                    }
+                }
+
 
 #ifdef MFA_TBB      // TBB version
 
@@ -1152,117 +1204,7 @@
 
 #endif              // end TBB version
 
-#if defined( MFA_SERIAL) || defined(MFA_KOKKOS)   // serial version
-
-                MatrixX<T> old_curve_ctrl_pts, new_curve_ctrl_pts;              // old and new control points for one curve
-                VectorX<T> old_curve_weights, new_curve_weights;                // old and new weights for one curve
-
-                for (size_t j = 0; j < old_ncurves; j++)                        // for all curves in this dimension
-                {
-                    // copy one curve of old curve control points and weights
-                    if (k % 2 == 0)
-                        CtrlPts2CtrlCurve(new_ctrl_pts1, new_weights1, old_curve_ctrl_pts,
-                                old_curve_weights, nctrl_pts, k, old_co[j], old_cs);
-                    else
-                        CtrlPts2CtrlCurve(new_ctrl_pts, new_weights, old_curve_ctrl_pts,
-                                old_curve_weights, nctrl_pts, k, old_co[j], old_cs);
->>>>>>> 8bd5e691
-
-                    old_cs          = (k == 0) ? 1 : old_cs * new_nctrl_pts(k - 1); // stride between curve control points before insertion
-                    new_cs          = (k == 0) ? 1 : new_cs * new_nctrl_pts(k - 1); // stride between curve control points before insertion
-
-                    inserted_dims[k] = 0;
-                    continue;
-                }
-
-                inserted_dims[k] = 1;                                           // inserting a knot in this dimension
-
-                // resize new knots, levels, control points, weights
-                new_knots[k].resize(old_knots[k].size() + 1);
-                new_knot_levels[k].resize(old_knot_levels[k].size() + 1);
-
-                // number of curves in this dimension before knot insertion
-                // current dimension contributes no curves, hence the division by number of control points in cur. dim.
-                size_t old_ncurves = new_nctrl_pts.prod() / new_nctrl_pts(k);
-
-                vector<size_t> old_co(old_ncurves);                             // old starting curve points in current dim.
-                old_co[0]       = 0;
-                size_t old_coo  = 0;                                            // old co at start of contiguous sequence
-                old_cs          = (k == 0) ? 1 : old_cs * new_nctrl_pts(k - 1); // stride between curve control points before insertion
-
-                // curve offsets for curves before knot insertion
-                for (auto j = 1; j < old_ncurves; j++)
-                {
-                    if (j % old_cs)
-                        old_co[j] = old_co[j - 1] + 1;
-                    else
-                    {
-                        old_co[j] = old_coo + old_cs * nctrl_pts(k);
-                        old_coo   = old_co[j];
-                    }
-                }
-
-                // number of curves in this dimension after knot insertion
-                // current dimension contributes no curves, hence the division by number of control points in cur. dim.
-                size_t new_ncurves = new_nctrl_pts.prod() / new_nctrl_pts(k);
-                vector<size_t> new_co(new_ncurves);                             // new starting curve points in current dim.
-                new_co[0]       = 0;
-                size_t new_coo  = 0;                                            // new co at start of contiguous sequence
-                new_cs          = (k == 0) ? 1 : new_cs * new_nctrl_pts(k - 1); // stride between curve control points before insertion
-
-                // curve offsets for curves after knot insertion
-                for (auto j = 1; j < new_ncurves; j++)
-                {
-                    if (j % new_cs)
-                        new_co[j] = new_co[j - 1] + 1;
-                    else
-                    {
-                        new_co[j] = new_coo + new_cs * new_nctrl_pts(k);
-                        new_coo   = new_co[j];
-                    }
-                }
-
-#ifdef MFA_TBB      // TBB version
-
-                // thread-local DecodeInfo
-                // ref: https://www.threadingbuildingblocks.org/tutorial-intel-tbb-thread-local-storage
-                enumerable_thread_specific<MatrixX<T>> old_curve_ctrl_pts, new_curve_ctrl_pts;  // old and new control points for one curve
-                enumerable_thread_specific<VectorX<T>> old_curve_weights, new_curve_weights;    // old and new weights for one curve
-
-                parallel_for (size_t(0), old_ncurves, [&] (size_t j)            // for all the curves in this dimension
-                        {
-                        // debug
-                        // fprintf(stderr, "j=%ld curve\n", j);
-
-                        // copy one curve of old curve control points and weights
-                        if (k % 2 == 0)
-                            CtrlPts2CtrlCurve(new_ctrl_pts1, new_weights1, old_curve_ctrl_pts.local(),
-                                    old_curve_weights.local(), nctrl_pts, k, old_co[j], old_cs);
-                        else
-                            CtrlPts2CtrlCurve(new_ctrl_pts, new_weights, old_curve_ctrl_pts.local(),
-                                    old_curve_weights.local(), nctrl_pts, k, old_co[j], old_cs);
-
-
-                        // insert a knot in one curve of control points
-                        NewCurveKnotIns(param, tensor_idx, k, old_knots[k], old_knot_levels[k], old_curve_ctrl_pts.local(), old_curve_weights.local(),
-                                level, new_knots[k], new_knot_levels[k], new_curve_ctrl_pts.local(), new_curve_weights.local());
-
-                        // copy new curve control points and weights
-                        if (k % 2 == 0)
-                            CtrlCurve2CtrlPts(new_curve_ctrl_pts.local(), new_curve_weights.local(),
-                                    new_ctrl_pts, new_weights, new_nctrl_pts, k, new_co[j], new_cs);
-                        else
-                            CtrlCurve2CtrlPts(new_curve_ctrl_pts.local(), new_curve_weights.local(),
-                                    new_ctrl_pts1, new_weights1, new_nctrl_pts, k, new_co[j], new_cs);
-                        });
-
-#endif              // end TBB version
-
-<<<<<<< HEAD
-#ifdef MFA_SERIAL   // serial version
-=======
 #if defined(MFA_SERIAL)  || defined(MFA_KOKKOS)    // serial version or kokkos
->>>>>>> 8bd5e691
 
                 MatrixX<T> old_curve_ctrl_pts, new_curve_ctrl_pts;              // old and new control points for one curve
                 VectorX<T> old_curve_weights, new_curve_weights;                // old and new weights for one curve
