//--------------------------------------------------------------
// mfa data model
//
// Tom Peterka
// Argonne National Laboratory
// tpeterka@mcs.anl.gov
//--------------------------------------------------------------
#ifndef _DATA_MODEL_HPP
#define _DATA_MODEL_HPP

// --- data model ---
//
// using Eigen dense MartrixX to represent vectors of n-dimensional points
// rows: points; columns: point coordinates
//
// There are two types of dimensionality:
// 1. The dimensionality of the NURBS tensor product (p.size())
// (1D = NURBS curve, 2D = surface, 3D = volume 4D = hypervolume, etc.)
// 2. The dimensionality of individual control points (ctrl_pts.cols())
// p.size() < ctrl_pts.cols()
//
// ------------------

namespace mfa
{
    // n.b. We don't store this as a member of MFA_Data because we want multiple threads to 
    //      interact with the same MFA_Data simultaneously. In a threaded environment,
    //      BasisFunInfo should be thread-local
    template<typename T>
    struct BasisFunInfo
    {
        vector<T>           right;  // right parameter differences (t_k - u)
        vector<T>           left;   // left parameter differences (u - t_l)
        vector<T>           np1;    // storage for integral calculation ("N for degree p+1")
        vector<vector<T>>   ndu;    // storage for derivative calculation
        array<vector<T>, 2> a;      // coefficients for high-order derivs
        int                 qmax;   // Largest spline order (p+1) among all dimensions

        BasisFunInfo(const VectorXi& q) : 
            qmax(0)
        {
            for (int i = 0; i < q.size(); i++)
            {
                if (q(i) > qmax)
                    qmax = q(i);
            }

            right.resize(qmax);
            left.resize(qmax);
            np1.resize(qmax);

            ndu.resize(qmax);
            for (int i = 0; i < ndu.size(); i++)
            {
                ndu[i].resize(qmax);
            }

            a[0].resize(qmax);
            a[1].resize(qmax);
        }

        BasisFunInfo(const vector<int>& q) :
            qmax(0)
        {
            for (int i = 0; i < q.size(); i++)
            {
                if (q[i] > qmax)
                    qmax = q[i];
            }

            right.resize(qmax);
            left.resize(qmax);
            np1.resize(qmax);

            ndu.resize(qmax);
            for (int i = 0; i < ndu.size(); i++)
            {
                ndu[i].resize(qmax);
            }

            a[0].resize(qmax);
            a[1].resize(qmax);
        }

        void reset(int dim)
        {
            // left/right is of size max_p + 1, but we will only ever access
            // the first q(i) entries when considering dimension 'i'
            for (int i = 0; i < qmax; i++)
            {
                left[i] = 0;
                right[i] = 0;
            }
        }
    };

    template <typename T>                       // float or double
    struct MFA_Data
    {
        int                       dom_dim;       // number of domain dimensions
        int                       min_dim;       // starting coordinate of this model in full-dimensional data
        int                       max_dim;       // ending coordinate of this model in full-dimensional data
        VectorXi                  p;             // polynomial degree in each domain dimension
        vector<MatrixX<T>>        N;             // vector of basis functions for each dimension
                                                 // for all input points (matrix rows) and control points (matrix cols)
        Tmesh<T>                  tmesh;         // t-mesh of knots, control points, weights
        T                         max_err;       // unnormalized absolute value of maximum error

        // constructor for creating an mfa from input points
        MFA_Data(
                const VectorXi&             p_,             // polynomial degree in each dimension
                VectorXi                    nctrl_pts_,     // optional number of control points in each dim (size 0 means minimum p+1)
                int                         min_dim_ = -1,  // starting coordinate for input data
                int                         max_dim_ = -1) :// ending coordinate for input data
            dom_dim(p_.size()),
            min_dim(min_dim_),
            max_dim(max_dim_),
            p(p_),
            tmesh(dom_dim, p_, min_dim_, max_dim_)
        {
            if (min_dim_ == -1)
                min_dim = 0;
            if (max_dim == -1)
                max_dim = 0;

            // set number of control points to the minimum, p + 1, if they have not been initialized
            if (!nctrl_pts_.size())
            {
                nctrl_pts_.resize(dom_dim);
                for (auto i = 0; i < dom_dim; i++)
                    nctrl_pts_(i) = p(i) + 1;
            }

            // initialize tmesh knots
            tmesh.init_knots(nctrl_pts_);
        }

        // constructor for reading in a solved mfa
        MFA_Data(
                const VectorXi&     p_,             // polynomial degree in each dimension
                const Tmesh<T>&     tmesh_,         // solved tmesh
                int                 min_dim_ = -1,  // starting coordinate for input data
                int                 max_dim_ = -1) :// ending coordinate for input data
            dom_dim(p_.size()),
            min_dim(min_dim_),
            max_dim(max_dim_),
            p(p_),
            tmesh(tmesh_)
        {
            if (min_dim_ == -1)
                min_dim = 0;
            if (max_dim == -1)
                max_dim = tmesh_.tensor_prods[0].ctrl_pts.cols() - 1;
        }

        // constructor when reading mfa in and knowing nothing about it yet except its degree and dimensionality
        MFA_Data(
                const VectorXi&     p_,             // polynomial degree in each dimension
                size_t              ntensor_prods,  // number of tensor products to allocate in tmesh
                int                 min_dim_ = -1,  // starting coordinate for input data
                int                 max_dim_ = -1) :// ending coordinate for input data
            dom_dim(p_.size()),
            min_dim(min_dim_),
            max_dim(max_dim_),
            p(p_),
            tmesh(dom_dim, p_, min_dim_, max_dim_, ntensor_prods)
        {
            if (min_dim_ == -1)
                min_dim = 0;
            if (max_dim_ == -1)
                max_dim = 0;
        }

        ~MFA_Data() {}

        inline int dim() const
        {
            return max_dim - min_dim + 1;
        }

        int ntensors() const
        {
            return tmesh.tensor_prods.size();
        }

        void set_knots(const PointSet<T>& input, int verbose = 0)
        {
            // TODO move this elsewhere (to encode method?), wrapped in "structured==true" block
            // allocate basis functions
            if (input.is_structured())
            {
                N.resize(dom_dim);
                for (auto i = 0; i < dom_dim; i++)
                    N[i] = MatrixX<T>::Zero(input.ndom_pts(i), tmesh.all_knots[i].size() - p(i) - 1);
            }

            // initialize first tensor product
            vector<size_t> knot_mins(dom_dim);
            vector<size_t> knot_maxs(dom_dim);
            for (auto i = 0; i < dom_dim; i++)
            {
                knot_mins[i] = 0;
                knot_maxs[i] = tmesh.all_knots[i].size() - 1;
            }
            tmesh.append_tensor(knot_mins, knot_maxs, 0);

#ifdef CURVE_PARAMS
            if (!input.is_structured())
            {
                cerr << "ERROR: Cannot set curve knots from unstructured input" << endl;
                exit(1);
            }
            Knots(input, tmesh, verbose);       // knots spaced according to parameters (per P&T)
#else
            UniformKnots(input, tmesh, verbose);                    // knots spaced uniformly
#endif
        }

        // original version of basis functions from algorithm 2.2 of P&T, p. 70
        // computes one row of basis function values for a given parameter value
        // writes results in a row of N
        //
        // assumes N has been allocated by caller
        void OrigBasisFuns(
                int                     cur_dim,    // current dimension
                T                       u,          // parameter value
                int                     span,       // index of span in the knots vector containing u
                MatrixX<T>&             N,          // matrix of (output) basis function values
                int                     row) const  // row in N of result
        {
            // initialize row to 0
            N.row(row).setZero();

            // init
            vector<T> scratch(p(cur_dim) + 1);                  // scratchpad, same as N in P&T p. 70
            scratch[0] = 1.0;

            // temporary recurrence results
            // left(j)  = u - knots(span + 1 - j)
            // right(j) = knots(span + j) - u
            vector<T> left(p(cur_dim) + 1);
            vector<T> right(p(cur_dim) + 1);

            // fill N
            for (int j = 1; j <= p(cur_dim); j++)
            {
                // left[j] is u = the jth knot in the correct level to the left of span
                left[j]  = u - tmesh.all_knots[cur_dim][span + 1 - j];
                // right[j] = the jth knot in the correct level to the right of span - u
                right[j] = tmesh.all_knots[cur_dim][span + j] - u;

                T saved = 0.0;
                for (int r = 0; r < j; r++)
                {
                    T temp = scratch[r] / (right[r + 1] + left[j - r]);
                    scratch[r] = saved + right[r + 1] * temp;
                    saved = left[j - r] * temp;
                }
                scratch[j] = saved;
            }

            // copy scratch to N
            for (int j = 0; j < p(cur_dim) + 1; j++)
                N(row, span - p(cur_dim) + j) = scratch[j];

            // debug
//             cerr << N << endl;
        }

        // Helper function for computing integrals of basis functions
        // Computes sum of all <degree>-basis functions at or past b_idx, evaluated at u

        T IntBasisFunsHelper(
                int         cur_dim,
                T           u,
                int         span,
                int         basis_idx,      // index of basis function to integrate
                BasisFunInfo<T>& bfi) const
        {
            const int degree = this->p(cur_dim);

            // special cases when limit of integration is at edge of parameter space
            if (u == 0) return 0;
            if (u == 1) return 1;
            
            // special cases when u \in [t_s, t_{s+1}] is "far" from the basis fxn being integrated
            int last_covered = span - degree - 1;       // support: [t_{s-p-1}, t_s]
            int first_uncovered = span + 1;             // support: [t_{s+1}, t_{s+p+2}]
            if (basis_idx <= last_covered) return 1;
            if (basis_idx >= first_uncovered) return 0;

            // Let s:=span. p:=degree. 
            // Computes the degree-(p+1) basis functions:
            // T_{s-p-1}, T_{s-p}, ... T_{s}
            // These are the only degree-(p+1) basis functions that are nonzero in
            // span s, and therefore nonzero at u
            FastBasisFunsK(cur_dim, u, span, bfi.np1, bfi, degree+1);

            // Let r:=basis_idx. To compute the the integral of the degree-p basis function N_r,
            // need to sum all degree-(p+1) basis functions starting with index r. 
            // That is, integral = SUM_{j>=r} T_j(u)
            // However, T_j(u) is only nonzero for j \in [s-p-1, s] (see above)
            // Thus, we need to sum the degree-(p+1) basis functions N_j if:
            //   j >= s-p-1, j >= r, and j <= s
            // One way to do this is to sum all basis fxns stored in N above, 
            // which are the indices [s-p-1, s], except we start partway through
            // the array if r > s-p-1. This is what happens below.

            // idx of the first (p+1)-degree basis function which is nonzero at u
            // NOTE we are now considering functions with degree greater than the MFA
            int first_idx   = span - degree - 1;            

            // Where to start the summation of high-degree basis functions
            // Note that, because we handled special cases above, it must be that:
            //   span - degree <= basis_idx <= span
            // Thus, we always have:
            //   1 <= skip <= degree + 1
            // This makes sense, because if skip were 0, then the code would sum the entire
            // N vector, which has to be 1 by the properties of basis functions. This is why
            // we can treat it as a special case earlier and avoid extra computation.
            int skip        = basis_idx - first_idx;    

            T   sum         = 0;
            for (int j = skip; j < degree + 2; j++)
            {
                sum += bfi.np1[j];
            }

            return sum;
        }

        // Computes the definite integral on [a,b] of the basis function with index 'basis_idx'
        // Reference: "On Calculating with B-Splines. II: Integration," by de Boor, Lyche, and Schumaker (1976)
        //            Lemma 2.1
        T IntBasisFun(
                int cur_dim,            // dimension in parameter space
                int basis_idx,          // basis function to integrate
                T   a,                  // lower limit of integration
                T   b,                  // upper limit of integration
                int spana,              // span containing a
                int spanb,              // span containing b
                BasisFunInfo<T>& bfi) const
        {
            int deg         = this->p(cur_dim);
            int lower_span  = basis_idx;            // knot index of lower bound of basis support
            int upper_span  = basis_idx + deg + 1;  // knot index of upper bound of basis support
            T   suma        = 0;
            T   sumb        = 0;

            T k_start   = tmesh.all_knots[cur_dim][lower_span];
            T k_end     = tmesh.all_knots[cur_dim][upper_span];
            T scaling   = (k_end - k_start) / (deg+1);

            // Compute the sum of all (p+1)-degree basis functions, with index >= basis_idx
            suma = IntBasisFunsHelper(cur_dim, a, spana, basis_idx, bfi);
            sumb = IntBasisFunsHelper(cur_dim, b, spanb, basis_idx, bfi);

            return scaling * (sumb-suma);  
        }

        // Same as FastBasisFuns but 'degree' can be different from the degree of the MFA_Data
        // (useful for computing integrals of basis functions)
        // This requires a check if the knot index is past the extents of our knot vector, 
        // which requires IF statements not present in FastBasisFuns. FastBasisFuns is so performance
        // critical that we make a separate function with the if-logic.
        //
        // NOTE: 'degree' can be greater than the degree of the MFA, which means that the support of some
        //       of these basis functions might extend past our (finite) knot vector
        //       Whenever this is the case, we assume we have an infinite number of pinned knots at 0 and 1.
        //       Thus, any knot "before" the first knot is also at 0; any knot "after" the last knot is also at 1.
        void FastBasisFunsK( int                cur_dim,
                            T                   u,
                            int                 span,
                            vector<T>&          N,              // vector of (output) basis function values 
                            BasisFunInfo<T>&    bfi,
                            int                 degree) const
        {
            assert(N.size() == degree + 1);
            assert(bfi.qmax >= degree + 1);

            const T tid_max = tmesh.all_knots[cur_dim].size() - 1;  // index of last knot
            T tl = 0, tr = 0;                       //leftmost and rightmost knots in a given iteration

            // nb. we do not need to zero out the entirety of N, since the existing entries of N 
            //     are never accessed (they are always overwritten first)
            N[0] = 1;   

            for (int j = 1; j <= degree; j++)
            {
                tl = (span + 1 - j < 0) ? 0 : tmesh.all_knots[cur_dim][span + 1 - j];
                tr = (span + j > tid_max) ? 1 : tmesh.all_knots[cur_dim][span + j];

                // left[j] is u - the jth knot in the correct level to the left of span
                // right[j] is the jth knot in the correct level to the right of span - u
                bfi.left[j]  = u - tl;
                bfi.right[j] = tr - u;

                T saved = 0.0;
                for (int r = 0; r < j; r++)
                {
                    T temp = N[r] / (bfi.right[r + 1] + bfi.left[j - r]);
                    N[r] = saved + bfi.right[r + 1] * temp;
                    saved = bfi.left[j - r] * temp;
                }
                N[j] = saved;
            }
        }

        void BasisFunsK(
                int         degree,
                int         cur_dim,
                T           u,
                int         span,
                MatrixX<T>& N,
                int         row) const
        {
            vector<T> loc_knots(degree + 2);

            // initialize row to 0
            N.row(row).setZero();

            for (auto j = 0; j < degree + 1; j++)
            {
                bool ignore = false;
                int b_idx = span - degree + j;  // index of the first basis function with support in span

                for (auto i = 0; i < degree + 2; i++)
                {
                    // when degree > p, not all spans will have precisely
                    // degree+1 active basis funs; this is because only p+1
                    // knots are pinned.
                    if (b_idx + i < 0 || b_idx + i >= tmesh.all_knots[cur_dim].size())
                    {
                        // cerr << "ignored basis function, index " << b_idx + i << endl;
                        ignore = true;
                        continue;
                    }

                    loc_knots[i] = tmesh.all_knots[cur_dim][b_idx + i];
                }
    // cerr << N.rows() << "  " << N.cols() << "  " << row << "  " << b_idx << endl;
                if (!ignore)
                    N(row, b_idx) = OneBasisFunK(degree, cur_dim, u, loc_knots);
            }
        }

        T OneBasisFunK( int         degree,             // degree of the basis function to compute
                        int         cur_dim,            // current domain dimension
                        T           u,                  // parameter in current dimension
                        vector<T>   loc_knots)  const   // knot vector defining the support of the basis function
        {
            vector<T> N(degree + 1);                    // triangular table result
            const vector<T>& U = loc_knots;                 // alias for knot vector for current dimension

            // corner case: 1 at right edge of local knot vector
            if (u == 1.0)
            {
                bool edge = true;
                for (auto j = 0; j < degree + 1; j++)
                {
                    if (loc_knots[1 + j] != 1.0)
                    {
                        edge = false;
                        break;
                    }
                }
                if (edge)
                    return 1.0;
                
                /* else return 0; 
                TODO? if not edge but u==1.0, then we should always return 0? */
            }

           // initialize 0-th degree functions
            for (auto j = 0; j < degree + 1; j++)
            {
                if (u >= U[j] && u < U[j + 1])
                    N[j] = 1.0;
                else
                    N[j] = 0.0;
            }

            // compute triangular table
            T saved, uleft, uright, temp;
            for (auto k = 1; k < degree + 1; k++)
            {
                if (N[0] == 0.0)
                    saved = 0.0;
                else
                    saved = ((u - U[0]) * N[0]) / (U[k] - U[0]);
                for (auto j = 0; j < degree - k + 1; j++)
                {
                    uleft     = U[j + 1];
                    uright    = U[j + k + 1];
                    if (N[j + 1] == 0.0)
                    {
                        N[j]    = saved;
                        saved   = 0.0;
                    }
                    else
                    {
                        temp    = N[j + 1] / (uright - uleft);
                        N[j]    = saved + (uright - u) * temp;
                        saved   = (u - uleft) * temp;
                    }
                }
            }
            return N[0];
        }

        // same as OrigBasisFuns but allocate left/right scratch space ahead of time,
        // and compute N vector in place.
        // NOTE: In a threaded environment, a thread-local BasisFunInfo should be passed
        //       as an argument. Concurrent access to the same BFI will cause a data race.
        // 
        // NOTE: In this version, N is assumed to be size p+1, and we compute in place instead
        //       of using a "scratch" vector
        void FastBasisFuns(
            int                 cur_dim,        // current dimension
            T                   u,              // parameter value
            int                 span,           // index of span in the knots vector containing u
            vector<T>&          N,              // vector of (output) basis function values 
            BasisFunInfo<T>&    bfi) const      // scratch space
        {
            // nb. we do not need to zero out the entirety of N, since the existing entries of N 
            //     are never accessed (they are always overwritten first)
            N[0] = 1;   

            for (int j = 1; j <= p(cur_dim); j++)
            {
                // left[j] is u - the jth knot in the correct level to the left of span
                // right[j] is the jth knot in the correct level to the right of span - u
                bfi.left[j]  = u - tmesh.all_knots[cur_dim][span + 1 - j];
                bfi.right[j] = tmesh.all_knots[cur_dim][span + j] - u;

                T saved = 0.0;
                for (int r = 0; r < j; r++)
                {
                    T temp = N[r] / (bfi.right[r + 1] + bfi.left[j - r]);
                    N[r] = saved + bfi.right[r + 1] * temp;
                    saved = bfi.left[j - r] * temp;
                }
                N[j] = saved;
            }
        }

        // Faster version of DerBasisFuns.
        // * Utilizes BasisFunInfo to avoid allocating matrices on the fly.
        // * Stores reciprocal of knot differences to minimize divisions
        // * Matrix of derivs is size (nders+1)x(p+1), instead of (nders+1)x(nctrlpts)
        void FastBasisFunsDers(
            int                 cur_dim,        // current dimension
            T                   u,              // parameter value
            int                 span,           // index of span in the knots vector containing u
            int                 nders,          // number of derivatives
            vector<vector<T>>&  D,              // matrix of (output) basis function values/derivs
            BasisFunInfo<T>&    bfi) const      // scratch space
        {
            if (nders == 1)
                return FastBasisFunsDer1(cur_dim, u, span, D, bfi);

            assert(D.size() == nders+1); // PRECONDITION: D has been resized to fit all necessary derivs
            
            const int deg = p(cur_dim);

            // matrix from p. 70 of P&T
            // upper triangle is basis functions
            // lower triangle is reciprocal of knot differences
            bfi.ndu[0][0] = 1.0;

            // fill ndu / compute 0th derivatives
            for (int j = 1; j <= deg; j++)
            {
                bfi.left[j]  = u - tmesh.all_knots[cur_dim][span + 1 - j];
                bfi.right[j] = tmesh.all_knots[cur_dim][span + j] - u;

                T saved = 0.0;
                for (int r = 0; r < j; r++)
                {
                    // lower triangle
                    bfi.ndu[j][r] = 1 / (bfi.right[r + 1] + bfi.left[j - r]);
                    T temp = bfi.ndu[r][j - 1] * bfi.ndu[j][r];
                    // upper triangle
                    bfi.ndu[r][j] = saved + bfi.right[r + 1] * temp;
                    saved = bfi.left[j - r] * temp;
                }
                bfi.ndu[j][j] = saved;
            }

            // Copy 0th derivatives
            for (int j = 0; j <= deg; j++)
                D[0][j] = bfi.ndu[j][deg];            // TODO: compute these basis functions in-place in N above?

            // compute derivatives according to eq. 2.10
            // 1st row = first derivative, 2nd row = 2nd derivative, ...
            for (int r = 0; r <= deg; r++)
            {
                int s1, s2;                             // alternate rows in array a
                s1      = 0;
                s2      = 1;
                bfi.a[0][0] = 1.0;

                for (int k = 1; k <= nders; k++)        // over all the derivatives up to the d_th one
                {
                    T d    = 0.0;
                    int rk = r - k;
                    int pk = deg - k;

                    if (r >= k)
                    {
                        bfi.a[s2][0] = bfi.a[s1][0] * bfi.ndu[pk + 1][rk];
                        d            = bfi.a[s2][0] * bfi.ndu[rk][pk];
                    }

                    int j1, j2;
                    if (rk >= -1)
                        j1 = 1;
                    else
                        j1 = -rk;
                    if (r - 1 <= pk)
                        j2 = k - 1;
                    else
                        j2 = deg - r;

                    for (int j = j1; j <= j2; j++)
                    {
                        bfi.a[s2][j] = (bfi.a[s1][j] - bfi.a[s1][j - 1]) * bfi.ndu[pk + 1][rk + j];
                        d += bfi.a[s2][j] * bfi.ndu[rk + j][pk];
                    }

                    if (r <= pk)
                    {
                        bfi.a[s2][k] = -bfi.a[s1][k - 1] * bfi.ndu[pk + 1][r];
                        d += bfi.a[s2][k] * bfi.ndu[r][pk];
                    }

                    D[k][r] = d;
                    swap(s1, s2);
                }                                       // for k
            }                                           // for r

            // multiply through by the correct factors in eq. 2.10
            int r = deg;
            for (int k = 1; k <= nders; k++)
            {
                for (int i = 0; i <= deg; i++)
                {
                    D[k][i] *= r;
                }
                r *= deg - k;
            }
        }

        // Specialization of FastBasisFunsDers for 1st derivatives, which is much
        // simpler than the general case.  This method is called from 
        // FastBasisFunsDers when nders=1, so it should not need to be called by
        // the user.
        void FastBasisFunsDer1(
            int                 cur_dim,        // current dimension
            T                   u,              // parameter value
            int                 span,           // index of span in the knots vector containing u
            vector<vector<T>>&  D,              // matrix of (output) basis function values/derivs 
            BasisFunInfo<T>&    bfi) const      // scratch space
        {
            assert(D.size() == 2); // PRECONDITION: D has been resized to fit all necessary derivs
            
            const int deg = p(cur_dim);
            const int pk  = deg - 1;

            // matrix from p. 70 of P&T
            // upper triangle is basis functions
            // lower triangle is reciprocal of knot differences
            bfi.ndu[0][0] = 1.0;

            // fill ndu / compute 0th derivatives
            for (int j = 1; j <= deg; j++)
            {
                bfi.left[j]  = u - tmesh.all_knots[cur_dim][span + 1 - j];
                bfi.right[j] = tmesh.all_knots[cur_dim][span + j] - u;

                T saved = 0.0;
                for (int r = 0; r < j; r++)
                {
                    // lower triangle
                    bfi.ndu[j][r] = 1 / (bfi.right[r + 1] + bfi.left[j - r]);
                    T temp = bfi.ndu[r][j - 1] * bfi.ndu[j][r];
                    // upper triangle
                    bfi.ndu[r][j] = saved + bfi.right[r + 1] * temp;
                    saved = bfi.left[j - r] * temp;
                }
                bfi.ndu[j][j] = saved;
            }

            // Copy 0th derivatives
            for (int j = 0; j <= deg; j++)
                D[0][j] = bfi.ndu[j][deg];
                
            // Compute 1st derivatives
            T d = 0.0;
            D[1][0]     = -bfi.ndu[0][pk] * bfi.ndu[deg][0];
            D[1][deg]   = bfi.ndu[deg-1][pk] * bfi.ndu[deg][deg-1];
            for (int r = 1; r < deg; r++)
            {
                d = bfi.ndu[r-1][pk] * bfi.ndu[deg][r-1];
                d += -bfi.ndu[r][pk] * bfi.ndu[deg][r];

                D[1][r] = d;
            }

            // multiply through by the correct factors in eq. 2.10
            for (int i = 0; i <= deg; i++)
            {
                D[1][i] *= deg;
            }
        }

        // tmesh version of basis functions that computes one basis function at a time for each local knot vector
        // computes one row of basis function values for a given parameter value
        // writes results in a row of N
        // algorithm 2.2 of P&T, p. 70
        //
        // assumes N has been allocated by caller
        void BasisFuns(
                int                     cur_dim,    // current dimension
                T                       u,          // parameter value
                int                     span,       // index of span in the knots vector containing u
                MatrixX<T>&             N,          // matrix of (output) basis function values
                int                     row) const  // row in N of result
        {
            vector<T> loc_knots(p(cur_dim) + 2);

            // initialize row to 0
            N.row(row).setZero();

            for (auto j = 0; j < p(cur_dim) + 1; j++)
            {
                for (auto i = 0; i < p(cur_dim) + 2; i++)
                    loc_knots[i] = tmesh.all_knots[cur_dim][span - p(cur_dim) + j + i];

                N(row, span - p(cur_dim) + j) = OneBasisFun(cur_dim, u, loc_knots);
            }

            // debug
//             cerr << N << "\n---" << endl;
        }

        // computes and returns one basis function value for a given parameter value and local knot vector
        // based on algorithm 2.4 of P&T, p. 74
        //
        T OneBasisFun(
                int                     cur_dim,            // current dimension
                T                       u,                  // parameter value
                const vector<T>&        loc_knots) const    // local knot vector
        {
            vector<T> N(p(cur_dim) + 1);                    // triangular table result
            const vector<T>& U = loc_knots;                 // alias for knot vector for current dimension

            // corner case: 1 at right edge of local knot vector
            if (u == 1.0)
            {
                bool edge = true;
                for (auto j = 0; j < p(cur_dim) + 1; j++)
                {
                    if (loc_knots[1 + j] != 1.0)
                    {
                        edge = false;
                        break;
                    }
                }
                if (edge)
                    return 1.0;
                
                /* else return 0; 
                TODO? if not edge but u==1.0, then we should always return 0? */
            }

            // initialize 0-th degree functions
            for (auto j = 0; j <= p(cur_dim); j++)
            {
                if (u >= U[j] && u < U[j + 1])
                    N[j] = 1.0;
                else
                    N[j] = 0.0;
            }

            // compute triangular table
            T saved, uleft, uright, temp;
            for (auto k = 1; k <= p(cur_dim); k++)
            {
                if (N[0] == 0.0)
                    saved = 0.0;
                else
                    saved = ((u - U[0]) * N[0]) / (U[k] - U[0]);
                for (auto j = 0; j < p(cur_dim) - k + 1; j++)
                {
                    uleft     = U[j + 1];
                    uright    = U[j + k + 1];
                    if (N[j + 1] == 0.0)
                    {
                        N[j]    = saved;
                        saved   = 0.0;
                    }
                    else
                    {
                        temp    = N[j + 1] / (uright - uleft);
                        N[j]    = saved + (uright - u) * temp;
                        saved   = (u - uleft) * temp;
                    }
                }
            }
            return N[0];
        }

<<<<<<< HEAD
        // computes and returns one differentiated basis function value 
        // for a given parameter value and local knot vector
        // Algorithm 2.5 in P&T
        //
        // NOTE Algorithm 2.5 in P&T has an error: 
        //   In the loop "compute table of width k," Uright
        //   Should be U[i+j+p-k+jj+1], instead of U[i+j+p+jj+1]
        T OneDerBasisFun(
                int                     cur_dim,            // current dimension
                int                     der,                // derivative order
                T                       u,                  // parameter value
                const vector<T>&        loc_knots,          // local knot vector
                BasisFunInfo<T>&        bfi) const    
        {
            const vector<T>& U = loc_knots;                 // alias for knot vector for current dimension (size p+2)
            const int pc = p(cur_dim);

            // If not in local support
            if (u < U[0] || u >= U[pc + 1])
                return 0;

            T saved = 0, uleft = 0, uright = 0, temp = 0;

            // matrix from p. 70 of P&T
            // upper triangle is basis functions
            // lower triangle is knot differences
            // nn ~ bfi.ndu
            for (int j = 0; j <= pc; j++)
            {
                if (u >= U[j] && u < U[j+1])
                    bfi.ndu[j][0] = 1;
                else
                    bfi.ndu[j][0] = 0;
            }

            for (int k = 1; k <= pc; k++)
            {
                if (bfi.ndu[0][k-1] == 0) 
                    saved = 0;
                else 
                    saved = ((u - U[0]) * bfi.ndu[0][k-1]) / (U[k] - U[0]);
                
                for (int j = 0; j < pc - k + 1; j++)
                {
                    uleft = U[j+1];
                    uright = U[j+k+1];

                    if (bfi.ndu[j+1][k-1] == 0)
                    {
                        bfi.ndu[j][k] = saved;
                        saved = 0;
                    }
                    else
                    {
                        temp = bfi.ndu[j+1][k-1] / (uright - uleft);
                        bfi.ndu[j][k] = saved + (uright - u)*temp;
                        saved = (u-uleft) * temp;
                    }
                }
            }

            if (der == 0)
                return bfi.ndu[0][pc];    // bfi.ndu[0][pc] is the 0th-order derivative (function value)

            // Copy the necessary basis functions to a new buffer 'dertable'
            // dertable will compute intermediate calculations for the requested derivative
            // We make the copy so that nn is not overwritten (but this may not be necessary)
            // VectorX<T> dertable(der+1);
            // for (int j = 0; j <= der; j++)
            //     dertable(j) = nn(j, pc-der);

            // compute the derivative of order 'der'
            // NOTE: does not compute lower order derivatives
            for (int l = 1; l <= der; l++)
            {
                if (bfi.ndu[0][pc-der] == 0) 
                    saved = 0;
                else
                    saved = bfi.ndu[0][pc-der] / (U[pc - der + l] - U[0]);

                for (int j = 0; j < der - l + 1; j++)
                {
                    uleft = U[j+1];
                    uright = U[j + 1 + pc - der + l];
                    if (bfi.ndu[j+1][pc-der] == 0)
                    {
                        bfi.ndu[j][pc-der] = (pc - der + l)*saved;
                        saved = 0;
                    }
                    else
                    {
                        temp = bfi.ndu[j+1][pc-der] / (uright - uleft);
                        bfi.ndu[j][pc-der] = (pc - der + l)*(saved - temp);
                        saved = temp;
                    }
                }
            }

            return bfi.ndu[0][pc-der];
        }

        // computes one row of basis function values for a given parameter value
        // writes results in a row of N
        // algorithm 2.2 of P&T, p. 70
        // tmesh version
        //
        // assumes N has been allocated by caller
        void BasisFuns(
                const TensorProduct<T>& tensor,     // current tensor product
                int                     cur_dim,    // current dimension
                T                       u,          // parameter value
                int                     span,       // index of span in the knots vector containing u, relative to ko
                MatrixX<T>&             N,          // matrix of (output) basis function values
                int                     row) const  // row in N of result
        {
            // initialize row to 0
            N.row(row).setZero();

            // init
            vector<T> scratch(p(cur_dim) + 1);                  // scratchpad, same as N in P&T p. 70
            scratch[0] = 1.0;

            // temporary recurrence results
            // left(j)  = u - knots(span + 1 - j)
            // right(j) = knots(span + j) - u
            vector<T> left(p(cur_dim) + 1);
            vector<T> right(p(cur_dim) + 1);

            // fill N
            int j_left = 1;             // j_left and j_right are like j in the loop below but skip over knots not in the right level
            int j_right = 1;
            for (int j = 1; j <= p(cur_dim); j++)
            {
                // skip knots not in current level
                while (tmesh.all_knot_levels[cur_dim][span + 1 - j_left] != tensor.level)
                {
                    j_left++;
                    assert(span + 1 - j_left >= 0);
                }
                // left[j] is u = the jth knot in the correct level to the left of span
                left[j]  = u - tmesh.all_knots[cur_dim][span + 1 - j_left];
                while (tmesh.all_knot_levels[cur_dim][span + j_right] != tensor.level)
                {
                    j_right++;
                    assert(span + j_right < tmesh.all_knot_levels[cur_dim].size());
                }
                // right[j] = the jth knot in the correct level to the right of span - u
                right[j] = tmesh.all_knots[cur_dim][span + j_right] - u;
                j_left++;
                j_right++;

                T saved = 0.0;
                for (int r = 0; r < j; r++)
                {
                    T temp = scratch[r] / (right[r + 1] + left[j - r]);
                    scratch[r] = saved + right[r + 1] * temp;
                    saved = left[j - r] * temp;
                }
                scratch[j] = saved;
            }

            // copy scratch to N
            for (int j = 0; j < p(cur_dim) + 1; j++)
                N(row, span - p(cur_dim) + j) = scratch[j];
        }
=======
//         // DEPRECATED
//         // computes and returns one (the ith) basis function value for a given parameter value
//         // algorithm 2.4 of P&T, p. 74
//         //
//         T OneBasisFun(
//                 int                     cur_dim,        // current dimension
//                 T                       u,              // parameter value
//                 int                     i) const        // compute the ith basis function, where span - p(cur_dim) <= i <= span
//         {
//             vector<T> N(p(cur_dim) + 1);                // triangular table result
//             const vector<T>& U = tmesh.all_knots[cur_dim];    // alias for knot vector for current dimension
// 
//             // 1 at edges of global knot vector
//             if ( (i == 0 && u == U[0]) || ( i == U.size() - p(cur_dim) - 2 && u == U.back()) )
//                 return 1.0;
// 
//             // zero outside of local knot vector
//             if (u < U[i] || u >= U[i + p(cur_dim) + 1])
//                 return 0.0;
// 
//             // initialize 0-th degree functions
//             for (auto j = 0; j <= p(cur_dim); j++)
//             {
//                 if (u >= U[i + j] && u < U[i + j + 1])
//                     N[j] = 1.0;
//                 else
//                     N[j] = 0.0;
//             }
// 
//             // compute triangular table
//             T saved, uleft, uright, temp;
//             for (auto k = 1; k <= p(cur_dim); k++)
//             {
//                 if (N[0] == 0.0)
//                     saved = 0.0;
//                 else
//                     saved = ((u - U[i]) * N[0]) / (U[i + k] - U[i]);
//                 for (auto j = 0; j < p(cur_dim) - k + 1; j++)
//                 {
//                     uleft     = U[i + j + 1];
//                     uright    = U[i + j + k + 1];
//                     if (N[j + 1] == 0.0)
//                     {
//                         N[j]    = saved;
//                         saved   = 0.0;
//                     }
//                     else
//                     {
//                         temp    = N[j + 1] / (uright - uleft);
//                         N[j]    = saved + (uright - u) * temp;
//                         saved   = (u - uleft) * temp;
//                     }
//                 }
//             }
//             return N[0];
//         }

        // DEPRECATED
//         // computes one row of basis function values for a given parameter value
//         // writes results in a row of N
//         // algorithm 2.2 of P&T, p. 70
//         // tmesh version for single tensor skipping knots at a level deeper than current tensor
//         //
//         // assumes N has been allocated by caller
//         void BasisFuns(
//                 const TensorProduct<T>& tensor,     // current tensor product
//                 int                     cur_dim,    // current dimension
//                 T                       u,          // parameter value
//                 int                     span,       // index of span in the knots vector containing u, relative to ko
//                 MatrixX<T>&             N,          // matrix of (output) basis function values
//                 int                     row) const  // row in N of result
//         {
//             // initialize row to 0
//             N.row(row).setZero();
// 
//             // init
//             vector<T> scratch(p(cur_dim) + 1);                  // scratchpad, same as N in P&T p. 70
//             scratch[0] = 1.0;
// 
//             // temporary recurrence results
//             // left(j)  = u - knots(span + 1 - j)
//             // right(j) = knots(span + j) - u
//             vector<T> left(p(cur_dim) + 1);
//             vector<T> right(p(cur_dim) + 1);
// 
//             // fill N
//             int j_left = 1;             // j_left and j_right are like j in the loop below but skip over knots not in the right level
//             int j_right = 1;
//             for (int j = 1; j <= p(cur_dim); j++)
//             {
//                 // skip knots not in current level
//                 while (tmesh.all_knot_levels[cur_dim][span + 1 - j_left] != tensor.level)
//                 {
//                     j_left++;
//                     assert(span + 1 - j_left >= 0);
//                 }
//                 // left[j] is u = the jth knot in the correct level to the left of span
//                 left[j]  = u - tmesh.all_knots[cur_dim][span + 1 - j_left];
//                 while (tmesh.all_knot_levels[cur_dim][span + j_right] != tensor.level)
//                 {
//                     j_right++;
//                     assert(span + j_right < tmesh.all_knot_levels[cur_dim].size());
//                 }
//                 // right[j] = the jth knot in the correct level to the right of span - u
//                 right[j] = tmesh.all_knots[cur_dim][span + j_right] - u;
//                 j_left++;
//                 j_right++;
// 
//                 T saved = 0.0;
//                 for (int r = 0; r < j; r++)
//                 {
//                     T temp = scratch[r] / (right[r + 1] + left[j - r]);
//                     scratch[r] = saved + right[r + 1] * temp;
//                     saved = left[j - r] * temp;
//                 }
//                 scratch[j] = saved;
//             }
// 
//             // copy scratch to N
//             for (int j = 0; j < p(cur_dim) + 1; j++)
//                 N(row, span - p(cur_dim) + j) = scratch[j];
//         }
>>>>>>> 9a948e0a

        // computes one row of derivattive of basis function values for a given parameter value
        // writes results in a row of N
        // computes first k derivatives of one row of basis function values for a given parameter value
        // output is ders, with nders + 1 rows, one for each derivative (N, N', N'', ...)
        // including origin basis functions (0-th derivatives)
        // assumes ders has been allocated by caller (nders + 1 rows, # control points cols)
        // Alg. 2.3, p. 72 of P&T
        void DerBasisFuns(
                int         cur_dim,        // current dimension
                T           u,              // parameter value
                int         span,           // index of span in the knots vector containing u, relative to ko
                int         nders,          // number of derivatives
                MatrixX<T>& ders) const     // (output) basis function derivatives
        {
            // matrix from p. 70 of P&T
            // upper triangle is basis functions
            // lower triangle is knot differences
            MatrixX<T> ndu(p(cur_dim) + 1, p(cur_dim) + 1);
            ndu(0, 0) = 1.0;

            // temporary recurrence results
            // left(j)  = u - knots(span + 1 - j)
            // right(j) = knots(span + j) - u
            VectorX<T> left(p(cur_dim) + 1);
            VectorX<T> right(p(cur_dim) + 1);

            // fill ndu
            for (int j = 1; j <= p(cur_dim); j++)
            {
                left(j)  = u - tmesh.all_knots[cur_dim][span + 1 - j];
                right(j) = tmesh.all_knots[cur_dim][span + j] - u;

                T saved = 0.0;
                for (int r = 0; r < j; r++)
                {
                    // lower triangle
                    ndu(j, r) = right(r + 1) + left(j - r);
                    T temp = ndu(r, j - 1) / ndu(j, r);
                    // upper triangle
                    ndu(r, j) = saved + right(r + 1) * temp;
                    saved = left(j - r) * temp;
                }
                ndu(j, j) = saved;
            }

            // two most recently computed rows a_{k,j} and a_{k-1,j}
            MatrixX<T> a(2, p(cur_dim) + 1);

            // initialize ders and set 0-th row with the basis functions = 0-th derivatives
            ders = MatrixX<T>::Zero(ders.rows(), ders.cols());
            for (int j = 0; j <= p(cur_dim); j++)
                ders(0, span - p(cur_dim) + j) = ndu(j, p(cur_dim));

            // compute derivatives according to eq. 2.10
            // 1st row = first derivative, 2nd row = 2nd derivative, ...
            for (int r = 0; r <= p(cur_dim); r++)
            {
                int s1, s2;                             // alternate rows in array a
                s1      = 0;
                s2      = 1;
                a(0, 0) = 1.0;

                for (int k = 1; k <= nders; k++)        // over all the derivatives up to the d_th one
                {
                    T d    = 0.0;
                    int rk = r - k;
                    int pk = p(cur_dim) - k;

                    if (r >= k)
                    {
                        a(s2, 0) = a(s1, 0) / ndu(pk + 1, rk);
                        d        = a(s2, 0) * ndu(rk, pk);
                    }

                    int j1, j2;
                    if (rk >= -1)
                        j1 = 1;
                    else
                        j1 = -rk;
                    if (r - 1 <= pk)
                        j2 = k - 1;
                    else
                        j2 = p(cur_dim) - r;

                    for (int j = j1; j <= j2; j++)
                    {
                        a(s2, j) = (a(s1, j) - a(s1, j - 1)) / ndu(pk + 1, rk + j);
                        d += a(s2, j) * ndu(rk + j, pk);
                    }

                    if (r <= pk)
                    {
                        a(s2, k) = -a(s1, k - 1) / ndu(pk + 1, r);
                        d += a(s2, k) * ndu(r, pk);
                    }

                    ders(k, span - p(cur_dim) + r) = d;
                    swap(s1, s2);
                }                                       // for k
            }                                           // for r

            // multiply through by the correct factors in eq. 2.10
            int r = p(cur_dim);
            for (int k = 1; k <= nders; k++)
            {
                ders.row(k) *= r;
                r *= (p(cur_dim) - k);
            }
        }

        // compute rational (weighted) NtN from nonrational (unweighted) N
        // ie, convert basis function coefficients to rational ones with weights
        void Rationalize(
                int                 k,                      // current dimension
                const VectorX<T>&   weights,                // weights of control points
                const MatrixX<T>&   N,                      // basis function coefficients
                MatrixX<T>&         NtN_rat) const          // (output) rationalized Nt * N
        {
            // compute rational denominators for input points
            VectorX<T> denom(N.rows());             // rational denomoninator for param of each input point
            for (int j = 0; j < N.rows(); j++)
                denom(j) = (N.row(j).cwiseProduct(weights.transpose())).sum();

            //     cerr << "denom:\n" << denom << endl;

            // "rationalize" N and Nt
            // ie, convert their basis function coefficients to rational ones with weights
            MatrixX<T> N_rat = N;                   // need a copy because N will be reused for other curves
            for (auto i = 0; i < N.cols(); i++)
                N_rat.col(i) *= weights(i);
            for (auto j = 0; j < N.rows(); j++)
                N_rat.row(j) /= denom(j);

            // multiply rationalized Nt and N
            NtN_rat = N_rat.transpose() * N_rat;

            // debug
            //         cerr << "k " << k << " NtN:\n" << NtN << endl;
            //         cerr << " NtN_rat:\n" << NtN_rat << endl;
        }

        // knot insertion into tensor product
        // Boehm's knot insertion algorithm
        // assumes all control points needed are contained within one tensor
        // This version returns new knots, levels, control points, weights as arguments and does not copy them into tmesh
        // This version is for a new knot that does not yet appear in the tmesh
        // TODO: expensive deep copies
        void NewKnotInsertion(const VectorX<T>&        param,                  // new knot value to be inserted
<<<<<<< HEAD
                              TensorIdx                tensor_idx,             // tensor product for insertion
                              VectorXi&                new_nctrl_pts,          // (output) new number of control points in each dim.
=======
                              TensorIdx                tensor_idx,             // existing tensor product for insertion
                              VectorXi&                new_nctrl_pts,          // (output) new number of control points in each dim., compare with existing tensor to see which dims. changed
>>>>>>> 9a948e0a
                              vector<vector<T>>&       new_all_knots,          // (output) new global all knots
                              vector<vector<int>>&     new_all_knot_levels,    // (output) new global all knot levels
                              MatrixX<T>&              new_ctrl_pts,           // (output) new local control points for this tensor
                              VectorX<T>&              new_weights,            // (output) new local weights for this tensor
<<<<<<< HEAD
                              vector<int>&             inserted_dims) const    // which dims actually added a knot and ctrl pt
=======
                              vector<int>&             new_knot_idxs,          // (output) inserted positions of new knot in each dim (same position as existing if no change)
                              vector<int>&             new_ctrl_pt_idxs) const // (output) inserted position of new ctrl pt in each dim (same position as existing if no change)
>>>>>>> 9a948e0a
        {
            // debug
//             fmt::print(stderr, "NewKnotInsertion(): ctrl_pts before inserting param [{}]:\n{}\n", param.transpose(), tensor.ctrl_pts);

            auto& tensor = tmesh.tensor_prods[tensor_idx];
            new_nctrl_pts = tensor.nctrl_pts;
<<<<<<< HEAD
            NewVolKnotIns(param, tensor_idx, new_all_knots, new_all_knot_levels, new_ctrl_pts, new_weights, new_nctrl_pts, inserted_dims);
=======
            NewVolKnotIns(param, tensor_idx, new_all_knots, new_all_knot_levels, new_ctrl_pts,
                    new_weights, new_nctrl_pts, new_knot_idxs, new_ctrl_pt_idxs);
>>>>>>> 9a948e0a

            // debug
//             fmt::print(stderr, "NewKnotInsertion(): ctrl_pts after inserting param [{}]:\n{}\n", param.transpose(), new_ctrl_pts);

        }

        private:

        // curve knot insertion
        // Algorithm 5.1 from P&T p. 151 (Boehm's knot insertion algorithm)
        // this version assumes the new knot does not yet exist in the knot vector; updates both knots and control points
        // not for inserting a duplicate knot (does not handle knot multiplicity > 1)
        // original algorithm from P&T did handle multiplicity, but I simplified
        void NewCurveKnotIns(
<<<<<<< HEAD
                const VectorX<T>&       param,              // new knot value to be inserted
                TensorIdx               tensor_idx,         // original tensor with existing volume of control points from which curve is derived
                int                     cur_dim,            // current dimension
                const vector<T>&        old_knots,          // old knot vector in cur. dim.
                const vector<int>&      old_knot_levels,    // old knot levels in cur. dim.
                const MatrixX<T>&       old_ctrl_pts,       // old control points of curve
                const VectorX<T>&       old_weights,        // old control point weights of curve
                int                     level,              // level of new knot to be inserted
                vector<T>&              new_knots,          // (output) new knot vector in cur. dim.
                vector<int>&            new_knot_levels,    // (output) new knot levels in cur. dim.
                MatrixX<T>&             new_ctrl_pts,       // (output) new control points of curve
                VectorX<T>&             new_weights) const  // (output) new control point weights of curve
        {
            // debug
            bool debug = false;
            if (fabs(param(0) - 0.3333) < 1e-3 && fabs(param(1) - 0.0606) < 1e-3 && tensor_idx == 2)
                debug = true;

            auto&   tensor  = tmesh.tensor_prods[tensor_idx];
            T       u       = param(cur_dim);               // parameter in current dim.
=======
                const VectorX<T>&       param,                  // new knot value to be inserted
                TensorIdx               tensor_idx,             // original tensor with existing volume of control points from which curve is derived
                int                     cur_dim,                // current dimension
                const vector<T>&        old_knots,              // old knot vector in cur. dim.
                const vector<int>&      old_knot_levels,        // old knot levels in cur. dim.
                const MatrixX<T>&       old_ctrl_pts,           // old control points of curve
                const VectorX<T>&       old_weights,            // old control point weights of curve
                int                     level,                  // level of new knot to be inserted
                vector<T>&              new_knots,              // (output) new knot vector in cur. dim.
                vector<int>&            new_knot_levels,        // (output) new knot levels in cur. dim.
                MatrixX<T>&             new_ctrl_pts,           // (output) new control points of curve
                VectorX<T>&             new_weights,            // (output) new control point weights of curve
                int&                    new_knot_idx,           // (output) inserted position of new knot
                int&                    new_ctrl_pt_idx) const  // (output)inserted position of new ctrl pt
        {
            // debug
            bool debug = false;
//             if (cur_dim == 1 && fabs(param(0) - 0.27778) < 0.001 && fabs(param(1) - 0.11558) < 0.001)
//                 debug = true;

            auto&   tensor  = tmesh.tensor_prods[tensor_idx];
            T       u       = param(cur_dim);                   // parameter in current dim.
>>>>>>> 9a948e0a

            new_knots.resize(old_knots.size() + 1);
            new_knot_levels.resize(old_knot_levels.size() + 1);
            new_ctrl_pts.resize(old_ctrl_pts.rows() + 1, old_ctrl_pts.cols());
            new_weights.resize(old_weights.size() + 1);
            MatrixX<T> temp_ctrl_pts(p(cur_dim) + 1, old_ctrl_pts.cols());
            VectorX<T> temp_weights(p(cur_dim) + 1);

            // anchor corresponding to param in all dims
            vector<KnotIdx> anchor(dom_dim);
            for (auto i = 0; i < dom_dim; i++)
                anchor[i] = tmesh.FindSpan(i, param(i), tensor);

<<<<<<< HEAD
            int global_span    = anchor[cur_dim];                       // global knot span of param in current dim.
            T eps       = 1.0e-8;
            if (fabs(old_knots[global_span] - u) < eps)                 // not for multiple knots
            {
                fmt::print(stderr, "Error: NewCurveKnotIns attempting to insert duplicate knot in dim {} global_span {} knot {} u {}\n",
                        cur_dim, global_span, tmesh.all_knots[cur_dim][global_span], u);
                exit(0);
            }
=======
            int global_span    = anchor[cur_dim];               // global knot span of param in current dim.
            T eps       = 1.0e-8;
            if (fabs(old_knots[global_span] - u) < eps)         // not for multiple knots
                throw MFAError(fmt::format("Error: NewCurveKnotIns attempting to insert duplicate knot in dim {} global_span {} knot {} u {}\n",
                        cur_dim, global_span, tmesh.all_knots[cur_dim][global_span], u));
>>>>>>> 9a948e0a

            // load new knot vector
            for (auto i = 0; i <= global_span; i++)
            {
                new_knots[i]        = old_knots[i];
                new_knot_levels[i]  = old_knot_levels[i];
            }
            new_knots[global_span + 1]         = u;
            new_knot_levels[global_span + 1]   = level;
<<<<<<< HEAD
            for (auto i = global_span + 1; i < old_ctrl_pts.rows() + p(cur_dim) + 1; i++)
=======
            for (auto i = global_span + 1; i < old_knots.size(); i++)
>>>>>>> 9a948e0a
            {
                new_knots[i + 1]        = old_knots[i];
                new_knot_levels[i + 1]  = old_knot_levels[i];
            }
            new_knot_idx = global_span + 1;

            // convert span to local knot index and control point index in tensor
            // use global_span for indexing knots in global knot vector
            // use local_span for indexing knots in local tensor
            // use local_span + shift for indexing control points in local tensor
            int local_span = tmesh.global2local_knot_idx(global_span, tensor, cur_dim);
            int shift = tensor.knot_mins[cur_dim] == 0 ? 0 : (p(cur_dim) + 1) / 2;      // shift ctrl pt indices for interior tensors w/o clamped end

<<<<<<< HEAD
            // convert span to local knot index and control point index in tensor
            // use global_span for indexing knots in global knot vector
            // use local_span for indexing knots in local tensor
            // use local_span + shift for indexing control points in local tensor
            int local_span = tmesh.global2local_knot_idx(global_span, tensor, cur_dim);
            int shift = tensor.knot_mins[cur_dim] == 0 ? 0 : (p(cur_dim) + 1) / 2;      // shift ctrl pt indices for interior tensors w/o clamped end

            // if too close to edge of interior tensor, only compute the newly inserted control point
            // w/o recomputing the others in the changed range of p(cur_dim)
            // this is ok because we only keep the newly inserted control point eventually for our separable local constraints
            // to do a proper knot insertion, would need to go to side neighbor and get more control points from there
            // but the control points there likely won't align, setting up a recursion of knot insertions
            // we don't do this
            if (tmesh.knot_idx_dist(tensor, tensor.knot_mins[cur_dim], global_span, cur_dim, false) < p(cur_dim) - 1 ||
                    tmesh.knot_idx_dist(tensor, global_span, tensor.knot_maxs[cur_dim], cur_dim, false) < p(cur_dim))
            {

                int ctrl_pt = local_span - p(cur_dim) + shift;                      // index of last control point before insertion

                // debug TODO remove once stable
                if (ctrl_pt >= old_ctrl_pts.rows())
                    throw MFAError(fmt::format( "NewCurveKnotInsertion(): index out of range\n"));

                // copy control points before local span
                for (auto i = 0; i <= ctrl_pt; i++)
                {
                    new_ctrl_pts.row(i) = old_ctrl_pts.row(i);
                    new_weights(i)      = old_weights(i);
                }

                // copy control points after local span
                for (auto i = ctrl_pt + 1; i < tensor.nctrl_pts(cur_dim); i++)
                {
                    new_ctrl_pts.row(i + 1) = old_ctrl_pts.row(i);
                    new_weights(i + 1)      = old_weights(i);
                }

                // set up only the two temp_ctrl points that will be needed
                for (auto i = p(cur_dim) / 2; i <= p(cur_dim) / 2 + 1; i++)
                {
                    // debug TODO: remove once stable
                    if (i >= temp_ctrl_pts.rows() || ctrl_pt + i < 0)
                        throw MFAError(fmt::format( "NewCurveKnotInsertion(): index out of range\n"));

                    if (ctrl_pt + i < old_ctrl_pts.rows())
                    {

                        temp_ctrl_pts.row(i)    = old_ctrl_pts.row(ctrl_pt + i);
                        temp_weights(i)         = old_weights(ctrl_pt + i);
                    }
                    // we don't have a second control point in this tensor
                    // punt and copy the previous control point
                    // TODO: FIXME
                    else if (i > p(cur_dim) / 2)
                    {

                        temp_ctrl_pts.row(i)    = old_ctrl_pts.row(ctrl_pt + i - 1);
                        temp_weights(i)         = old_weights(ctrl_pt + i - 1);
                    }
                    else
                        throw MFAError(fmt::format( "NewCurveKnotInsertion(): index out of range\n"));
                }

                // get knots for interpolation
                // TODO: write a 1-d knot intersection routine; this uses full-d, which is overkill
                vector<vector<KnotIdx>> loc_knots(dom_dim);
                tmesh.knot_intersections(anchor, tensor_idx, loc_knots);

                // pick out the two knots to interpolate from the local knot vector
                KnotIdx left_idx    = loc_knots[cur_dim][1];
                KnotIdx right_idx   = loc_knots[cur_dim].back();

                // debug TODO: remove once stable
                if (ctrl_pt + 1 >= old_ctrl_pts.rows() || p(cur_dim) / 2 >= temp_ctrl_pts.rows())
                    throw MFAError(fmt::format( "NewCurveKnotInsertion(): index out of range\n"));

                // interpolate only the one newly inserted control point
                int i                           = p(cur_dim) / 2;
                T alpha                         = (u - old_knots[left_idx]) / (old_knots[right_idx] - old_knots[left_idx]);
                new_ctrl_pts.row(ctrl_pt + 1)   = alpha * temp_ctrl_pts.row(i + 1) + (1.0 - alpha) * temp_ctrl_pts.row(i);
                new_weights(ctrl_pt + 1)        = alpha * temp_weights(i + 1) + (1.0 - alpha) * temp_weights(i);

//                 fmt::print(stderr, "NewCurveKnotInsertion() 2: inserting new control point at idx {} value [{}]\n", local_span + 1, new_ctrl_pts.row(local_span + 1));

                return;
            }

            // save unaltered control points and weights
            for (auto i = 0; i <= local_span - p(cur_dim) + shift; i++)
            {
                new_ctrl_pts.row(i) = old_ctrl_pts.row(i);
                new_weights(i)      = old_weights(i);
            }
            for (auto i = local_span + shift; i < old_ctrl_pts.rows(); i++)
            {
                new_ctrl_pts.row(i + 1) = old_ctrl_pts.row(i);
                new_weights(i + 1)      = old_weights(i);
            }
            for (auto i = 0; i <= p(cur_dim); i++)
            {
                // debug
                // TODO: remove once stable
                if (i >= temp_ctrl_pts.rows() || local_span - p(cur_dim) + i + shift < 0 || local_span - p(cur_dim) + 1 + shift >= old_ctrl_pts.rows())
                {
                    fmt::print(stderr, "Error: NewCurveKnotInsertion(): index out of range\n");
                    abort();
                }

                temp_ctrl_pts.row(i)    = old_ctrl_pts.row(local_span - p(cur_dim) + i + shift);
                temp_weights(i)         = old_weights(local_span - p(cur_dim) + i + shift);
            }

            // compute p(cur_dim) new control points, one of which is newly inserted and rest are modified
            // the newly inserted one is temp_ctrl_pts(p_cur(dim) / 2) (using integer division, ie, floor)

            for (auto i = 0; i < p(cur_dim); i++)
            {
                bool ofst_success;

                KnotIdx ofst1;               // ofst1 = global_span + 1 + i - p(cur_dim)
                ofst_success = tmesh.knot_idx_ofst(tensor, global_span, i + 1 - p(cur_dim), cur_dim, false, ofst1);
                if (!ofst_success)
                {
                    fmt::print(stderr, "Error: NewCurveKnotInsertion(): unable to offset global_span by 1 + i - p(cur_dim)\n");
                    abort();
                }

                KnotIdx ofst2;               // ofst2 = global_span + 1 + i
                ofst_success = tmesh.knot_idx_ofst(tensor, global_span, i + 1, cur_dim, false, ofst2);
                if (!ofst_success)
                {
                    fmt::print(stderr, "Error: NewCurveKnotInsertion(): unable to offset global span by 1 + i\n");
                    abort();
                }

                T alpha                 = (u - old_knots[ofst1]) / (old_knots[ofst2] - old_knots[ofst1]);
=======
            // save unaltered control points and weights
            for (auto i = 0; i <= local_span - p(cur_dim) + shift; i++)     // control points before the p altered ones
            {
                new_ctrl_pts.row(i) = old_ctrl_pts.row(i);
                new_weights(i)      = old_weights(i);
            }
            for (auto i = local_span + shift; i < old_ctrl_pts.rows(); i++) // control points after the p altered ones
            {
                new_ctrl_pts.row(i + 1) = old_ctrl_pts.row(i);
                new_weights(i + 1)      = old_weights(i);
            }

            // set up p+1 temp control points for computing the p altered control points
            int ntemp_ctrl = 0;
            for (auto i = 0; i <= p(cur_dim); i++)
            {
                // check if we run out of control points in this tensor
                if (local_span - p(cur_dim) + i + shift < 0)
                    continue;
                if (local_span - p(cur_dim) + i + shift >= old_ctrl_pts.rows())
                    break;

                temp_ctrl_pts.row(i)    = old_ctrl_pts.row(local_span - p(cur_dim) + i + shift);
                temp_weights(i)         = old_weights(local_span - p(cur_dim) + i + shift);
                ntemp_ctrl++;
            }

            // compute knots needed to recompute modified control points
            int nprev_knots     = (p(cur_dim) + 1) / 2 + 1;         // number of knot intersections before anchor
            int nnext_knots     = p(cur_dim) + 1;                   // number of knot intersections after anchor
            vector<KnotIdx> prev_knots(nprev_knots);                // knot intersections before anchor
            vector<KnotIdx> next_knots(nnext_knots);                // knot intersections after anchor
            tmesh.prev_knot_intersections_dim(anchor, tensor_idx, cur_dim, nprev_knots, 0, prev_knots);
            tmesh.next_knot_intersections_dim(anchor, tensor_idx, cur_dim, nnext_knots, 0, next_knots);

            // compute p(cur_dim) new control points, one of which is newly inserted and rest are modified
            // the newly inserted one is temp_ctrl_pts[p/2], or new_ctrl_pts[local_span - (p+1)/2 + 1 + shift]
            int nrecomp_ctrl    = 0;
            for (auto i = 0; i < p(cur_dim); i++)
            {
                // check if we ran out of control points in this tensor
                if (local_span - p(cur_dim) + i + shift < 0)
                    continue;
                if (local_span - p(cur_dim) + i + shift >= old_ctrl_pts.rows() || i + 1 >= ntemp_ctrl)
                    break;

                auto ofst1 = prev_knots[i];                             // ofst1 = global_span + 1 + i - p(cur_dim)
                auto ofst2 = next_knots[i + 1];                         // ofst2 = global_span + 1 + i
                T alpha    = (u - old_knots[ofst1]) / (old_knots[ofst2] - old_knots[ofst1]);

                // debug
                MatrixX<T> old_ctrl0 = temp_ctrl_pts.row(i);
                MatrixX<T> old_ctrl1 = temp_ctrl_pts.row(i + 1);

>>>>>>> 9a948e0a
                temp_ctrl_pts.row(i)    = alpha * temp_ctrl_pts.row(i + 1) + (1.0 - alpha) * temp_ctrl_pts.row(i);
                temp_weights(i)         = alpha * temp_weights(i + 1) + (1.0 - alpha) * temp_weights(i);
                nrecomp_ctrl++;

                // debug
//                 if (i == p(cur_dim) / 2)
//                     fmt::print(stderr, "new ctrl pt {} at i {} alpha {} param u {} global_span {} old_ctrl0 {} old_ctrl1 {}\n",
//                             temp_ctrl_pts.row(i), i, alpha, u, global_span, old_ctrl0, old_ctrl1);
            }

            // load modified p(cur_dim) control points
<<<<<<< HEAD
            auto L = local_span - p(cur_dim) + 1;
            for (auto i = L; i <= local_span; i++)
            {
                new_ctrl_pts.row(i + shift) = temp_ctrl_pts.row(i - L);
                new_weights(i + shift)      = temp_weights(i - L);

                // debug
//                 if (shift)
//                 {
//                     if (i - L == p(cur_dim) / 2)
//                         fmt::print(stderr, "NewCurveKnotInsertion() 3: inserting new control point at idx {} value [{}]\n", i + shift, new_ctrl_pts.row(i + shift));
//                 }
            }

            // debug
//             fmt::print(stderr, "NewCurveKnotInsertion(): new curve ctrl pts:\n{}\n", new_ctrl_pts);
=======
            for (auto i = 0; i < nrecomp_ctrl; i++)
            {
                new_ctrl_pts.row(local_span - p(cur_dim) + 1 + i + shift) = temp_ctrl_pts.row(i);
                new_weights(local_span - p(cur_dim) + 1 + i + shift)      = temp_weights(i);
            }
            new_ctrl_pt_idx = local_span - (p(cur_dim) + 1) / 2 + 1 + shift;

            // debug
//             fmt::print(stderr, "NewCurveKnotInsertion(): inserting new curve ctrl pt at idx {} param u {} with value {}\n",
//             new_ctrl_pt_idx, u, new_ctrl_pts.row(new_ctrl_pt_idx));
>>>>>>> 9a948e0a
        }

        // volume knot insertion
        // n-dimensional generalization of Algorithm 5.3 from P&T p. 155 (Boehm's knot insertion algorithm)
        // but without the performance optimizations for now (TODO)
        // not for inserting a duplicate knot (does not handle knot multiplicity > 1)
        // original algorithm from P&T did handle multiplicity, but I simplified
        // this version assumes the new knot does not yet exist, updates both knots and control points
        void NewVolKnotIns(
                const VectorX<T>&           param,                  // new knot value to be inserted
                TensorIdx                   tensor_idx,             // tensor containing existing control points
                vector<vector<T>>&          new_knots,              // (output) new knots
                vector<vector<int>>&        new_knot_levels,        // (output) new knot levels
                MatrixX<T>&                 new_ctrl_pts,           // (output) new control points
                VectorX<T>&                 new_weights,            // (output) new control point weights
<<<<<<< HEAD
                VectorXi&                   nctrl_pts,              // (input and output) number of control points in all dims
                vector<int>&                inserted_dims) const    // which dims actually added a knot and ctrl pt
        {
=======
                VectorXi&                   nctrl_pts,              // (output) number of control points in all dims, compare with existing tensor to see change in each dim.
                vector<int>&                new_knot_idxs,          // (output) inserted positions of new knot in each dim (same pos as existing if no change)
                vector<int>&                new_ctrl_pt_idxs) const // (output)inserted position of new ctrl pt in each dim (same pos as existing if no change)
        {
            // debug
            bool debug = false;
//             if (fabs(param(0) - 0.27778) < 0.001 && fabs(param(1) - 0.11558) < 0.001)
//                 debug = true;

>>>>>>> 9a948e0a
            auto&                         tensor          = tmesh.tensor_prods[tensor_idx];
            const vector<vector<T>>&      old_knots       = tmesh.all_knots;
            const vector<vector<int>>&    old_knot_levels = tmesh.all_knot_levels;
            const MatrixX<T>&             old_ctrl_pts    = tensor.ctrl_pts;
            const VectorX<T>&             old_weights     = tensor.weights;
            int                           level           = tensor.level;
<<<<<<< HEAD

            size_t old_cs, new_cs;                                              // stride for old and new control points in curve in cur. dim

            // determine new sizes of control points, weights, knots, knot levels in each dim
            // a knot may be new in one dimension (inserted) and same in another dimension (not inserted)
            VectorXi new_nctrl_pts = nctrl_pts;
            for (auto k = 0; k < dom_dim; k++)
            {
                // check if the knot exists in this dimension already
                int span    = tmesh.FindSpan(k, param(k), tensor);
                T eps       = 1.0e-8;
                if (fabs(old_knots[k][span] - param(k)) > eps)            // knot is new in this dim.
                    new_nctrl_pts(k)++;
=======

            size_t old_cs, new_cs;                                  // stride for old and new control points in curve in cur. dim
            new_knot_idxs.resize(dom_dim, -1);
            new_ctrl_pt_idxs.resize(dom_dim, -1);

            // determine new sizes of control points, weights, knots, knot levels in each dim
            // a knot may be new in one dimension (inserted) and same in another dimension (not inserted)
            VectorXi new_nctrl_pts = nctrl_pts;
            for (auto k = 0; k < dom_dim; k++)
            {
                // check if the knot exists in this dimension already
                int span    = tmesh.FindSpan(k, param(k), tensor);  // global knot span for this tensor
                T eps       = 1.0e-8;

                // knot is new
                if (fabs(old_knots[k][span] - param(k)) > eps)      // knot is new in this dim.
                    new_nctrl_pts(k)++;

                // knot exists, set the new_knot_idxs and new_ctrl_pt_idxs to existing values
                else
                {
                    new_knot_idxs[k]    = span;
                    new_ctrl_pt_idxs[k] = tmesh.anchor_ctrl_pt_dim(tensor, k, span);
                }
>>>>>>> 9a948e0a
            }

            new_ctrl_pts.resize(new_nctrl_pts.prod(), old_ctrl_pts.cols());
            new_weights.resize(new_ctrl_pts.rows());
            new_knots.resize(dom_dim);
            new_knot_levels.resize(dom_dim);
            inserted_dims.resize(dom_dim);

            // double buffer for new control points and weights (new_ctrl_pts, new_ctrl_pts1; new_weights, new_weights1)
            // so that in alternating dimensions, the output of previous dimension can be input of next dimension
            MatrixX<T> new_ctrl_pts1(new_ctrl_pts.rows(), new_ctrl_pts.cols());
            VectorX<T> new_weights1(new_weights.size());
            new_ctrl_pts1.block(0, 0, old_ctrl_pts.rows(), old_ctrl_pts.cols()) = old_ctrl_pts;
            new_weights1.segment(0, old_weights.rows())                         = old_weights;

<<<<<<< HEAD
            for (auto k = 0; k < dom_dim; k++)                                // for all domain dimensions
            {
                // debug
//                 fmt::print(stderr, "NewVolKnotInsertion(): param [{}] dim {}\n", param.transpose(), k);
=======
            for (auto k = 0; k < dom_dim; k++)                      // for all domain dimensions
            {
                // debug
//                 fmt::print(stderr, "NewVolKnotInsertion(): param [{}] dim {}\n", param.transpose(), k);

                // check if the knot exists in this dim already (not inserted)
                if (nctrl_pts(k) == new_nctrl_pts(k))
                {
                    if (k % 2 == 0)
                    {
                        new_ctrl_pts    = new_ctrl_pts1;
                        new_weights     = new_weights1;
                    }
                    else
                    {
                        new_ctrl_pts1   = new_ctrl_pts;
                        new_weights1    = new_weights;
                    }

                    old_cs          = (k == 0) ? 1 : old_cs * new_nctrl_pts(k - 1); // stride between curve control points before insertion
                    new_cs          = (k == 0) ? 1 : new_cs * new_nctrl_pts(k - 1); // stride between curve control points before insertion

                    continue;
                }

                // resize new knots, levels, control points, weights
                new_knots[k].resize(old_knots[k].size() + 1);
                new_knot_levels[k].resize(old_knot_levels[k].size() + 1);

                // number of curves in this dimension before knot insertion
                // current dimension contributes no curves, hence the division by number of control points in cur. dim.
                size_t old_ncurves = new_nctrl_pts.prod() / new_nctrl_pts(k);

                vector<size_t> old_co(old_ncurves);                             // old starting curve points in current dim.
                old_co[0]       = 0;
                size_t old_coo  = 0;                                            // old co at start of contiguous sequence
                old_cs          = (k == 0) ? 1 : old_cs * new_nctrl_pts(k - 1); // stride between curve control points before insertion
>>>>>>> 9a948e0a

                // check if the knot exists in this dim already (not inserted)
                if (nctrl_pts(k) == new_nctrl_pts(k))
                {
                    if (k % 2 == 0)
                    {
                        new_ctrl_pts    = new_ctrl_pts1;
                        new_weights     = new_weights1;
                    }
<<<<<<< HEAD
=======
                }

                // number of curves in this dimension after knot insertion
                // current dimension contributes no curves, hence the division by number of control points in cur. dim.
                size_t new_ncurves = new_nctrl_pts.prod() / new_nctrl_pts(k);
                vector<size_t> new_co(new_ncurves);                             // new starting curve points in current dim.
                new_co[0]       = 0;
                size_t new_coo  = 0;                                            // new co at start of contiguous sequence
                new_cs          = (k == 0) ? 1 : new_cs * new_nctrl_pts(k - 1); // stride between curve control points before insertion

                // curve offsets for curves after knot insertion
                for (auto j = 1; j < new_ncurves; j++)
                {
                    if (j % new_cs)
                        new_co[j] = new_co[j - 1] + 1;
>>>>>>> 9a948e0a
                    else
                    {
                        new_ctrl_pts1   = new_ctrl_pts;
                        new_weights1    = new_weights;
                    }

<<<<<<< HEAD
                    old_cs          = (k == 0) ? 1 : old_cs * new_nctrl_pts(k - 1); // stride between curve control points before insertion
                    new_cs          = (k == 0) ? 1 : new_cs * new_nctrl_pts(k - 1); // stride between curve control points before insertion

                    inserted_dims[k] = 0;
                    continue;
                }

                inserted_dims[k] = 1;                                           // inserting a knot in this dimension

                // resize new knots, levels, control points, weights
                new_knots[k].resize(old_knots[k].size() + 1);
                new_knot_levels[k].resize(old_knot_levels[k].size() + 1);

                // number of curves in this dimension before knot insertion
                // current dimension contributes no curves, hence the division by number of control points in cur. dim.
                size_t old_ncurves = new_nctrl_pts.prod() / new_nctrl_pts(k);

                vector<size_t> old_co(old_ncurves);                             // old starting curve points in current dim.
                old_co[0]       = 0;
                size_t old_coo  = 0;                                            // old co at start of contiguous sequence
                old_cs          = (k == 0) ? 1 : old_cs * new_nctrl_pts(k - 1); // stride between curve control points before insertion

                // curve offsets for curves before knot insertion
                for (auto j = 1; j < old_ncurves; j++)
                {
                    if (j % old_cs)
                        old_co[j] = old_co[j - 1] + 1;
                    else
                    {
                        old_co[j] = old_coo + old_cs * nctrl_pts(k);
                        old_coo   = old_co[j];
                    }
                }

                // number of curves in this dimension after knot insertion
                // current dimension contributes no curves, hence the division by number of control points in cur. dim.
                size_t new_ncurves = new_nctrl_pts.prod() / new_nctrl_pts(k);
                vector<size_t> new_co(new_ncurves);                             // new starting curve points in current dim.
                new_co[0]       = 0;
                size_t new_coo  = 0;                                            // new co at start of contiguous sequence
                new_cs          = (k == 0) ? 1 : new_cs * new_nctrl_pts(k - 1); // stride between curve control points before insertion

                // curve offsets for curves after knot insertion
                for (auto j = 1; j < new_ncurves; j++)
                {
                    if (j % new_cs)
                        new_co[j] = new_co[j - 1] + 1;
                    else
=======

#ifdef MFA_TBB      // TBB version

                // thread-local DecodeInfo
                // ref: https://www.threadingbuildingblocks.org/tutorial-intel-tbb-thread-local-storage
                enumerable_thread_specific<MatrixX<T>> old_curve_ctrl_pts, new_curve_ctrl_pts;  // old and new control points for one curve
                enumerable_thread_specific<VectorX<T>> old_curve_weights, new_curve_weights;    // old and new weights for one curve

                parallel_for (size_t(0), old_ncurves, [&] (size_t j)            // for all the curves in this dimension
                {
                    // debug
                    // fprintf(stderr, "j=%ld curve\n", j);

                    int new_knot_idx, new_ctrl_pt_idx;                          // location of inserted knot and control point

                    // copy one curve of old curve control points and weights
                    if (k % 2 == 0)
                    CtrlPts2CtrlCurve(new_ctrl_pts1, new_weights1, old_curve_ctrl_pts.local(),
                            old_curve_weights.local(), nctrl_pts, k, old_co[j], old_cs);
                    else
                    CtrlPts2CtrlCurve(new_ctrl_pts, new_weights, old_curve_ctrl_pts.local(),
                            old_curve_weights.local(), nctrl_pts, k, old_co[j], old_cs);

                    // insert a knot in one curve of control points
                    NewCurveKnotIns(param, tensor_idx, k, old_knots[k], old_knot_levels[k], old_curve_ctrl_pts.local(),
                            old_curve_weights.local(), level, new_knots[k], new_knot_levels[k], new_curve_ctrl_pts.local(),
                            new_curve_weights.local(), new_knot_idx, new_ctrl_pt_idx);

                    // copy new curve control points and weights
                    if (k % 2 == 0)
                        CtrlCurve2CtrlPts(new_curve_ctrl_pts.local(), new_curve_weights.local(),
                                new_ctrl_pts, new_weights, new_nctrl_pts, k, new_co[j], new_cs);
                    else
                        CtrlCurve2CtrlPts(new_curve_ctrl_pts.local(), new_curve_weights.local(),
                                new_ctrl_pts1, new_weights1, new_nctrl_pts, k, new_co[j], new_cs);

                    // record the inserted knot and control point location in this dimension
                    // same for every curve, only need to record first curve
                    if (j == 0)
>>>>>>> 9a948e0a
                    {
                        new_knot_idxs[k]    = new_knot_idx;
                        new_ctrl_pt_idxs[k] = new_ctrl_pt_idx;
                    }
<<<<<<< HEAD
                }

#ifdef MFA_TBB      // TBB version

                // thread-local DecodeInfo
                // ref: https://www.threadingbuildingblocks.org/tutorial-intel-tbb-thread-local-storage
                enumerable_thread_specific<MatrixX<T>> old_curve_ctrl_pts, new_curve_ctrl_pts;  // old and new control points for one curve
                enumerable_thread_specific<VectorX<T>> old_curve_weights, new_curve_weights;    // old and new weights for one curve

                parallel_for (size_t(0), old_ncurves, [&] (size_t j)            // for all the curves in this dimension
                        {
                        // debug
                        // fprintf(stderr, "j=%ld curve\n", j);

                        // copy one curve of old curve control points and weights
                        if (k % 2 == 0)
                            CtrlPts2CtrlCurve(new_ctrl_pts1, new_weights1, old_curve_ctrl_pts.local(),
                                    old_curve_weights.local(), nctrl_pts, k, old_co[j], old_cs);
                        else
                            CtrlPts2CtrlCurve(new_ctrl_pts, new_weights, old_curve_ctrl_pts.local(),
                                    old_curve_weights.local(), nctrl_pts, k, old_co[j], old_cs);


                        // insert a knot in one curve of control points
                        NewCurveKnotIns(param, tensor_idx, k, old_knots[k], old_knot_levels[k], old_curve_ctrl_pts.local(), old_curve_weights.local(),
                                level, new_knots[k], new_knot_levels[k], new_curve_ctrl_pts.local(), new_curve_weights.local());

                        // copy new curve control points and weights
                        if (k % 2 == 0)
                            CtrlCurve2CtrlPts(new_curve_ctrl_pts.local(), new_curve_weights.local(),
                                    new_ctrl_pts, new_weights, new_nctrl_pts, k, new_co[j], new_cs);
                        else
                            CtrlCurve2CtrlPts(new_curve_ctrl_pts.local(), new_curve_weights.local(),
                                    new_ctrl_pts1, new_weights1, new_nctrl_pts, k, new_co[j], new_cs);
                        });
=======
                });
>>>>>>> 9a948e0a

#endif              // end TBB version

#if defined(MFA_SERIAL) || defined(MFA_KOKKOS)   // serial version

                MatrixX<T> old_curve_ctrl_pts, new_curve_ctrl_pts;              // old and new control points for one curve
                VectorX<T> old_curve_weights, new_curve_weights;                // old and new weights for one curve

                for (size_t j = 0; j < old_ncurves; j++)                        // for all curves in this dimension
                {
                    int new_knot_idx, new_ctrl_pt_idx;                          // location of inserted knot and control point

                    // copy one curve of old curve control points and weights
                    if (k % 2 == 0)
                        CtrlPts2CtrlCurve(new_ctrl_pts1, new_weights1, old_curve_ctrl_pts,
                                old_curve_weights, nctrl_pts, k, old_co[j], old_cs);
                    else
                        CtrlPts2CtrlCurve(new_ctrl_pts, new_weights, old_curve_ctrl_pts,
                                old_curve_weights, nctrl_pts, k, old_co[j], old_cs);

                    // debug: print the last curve
//                     if (debug && j == old_ncurves - 1)
//                         fmt::print(stderr, "NewVolKnotIns(): param [{}] old_curve_ctrl_pts:\n [{}]\n", param.transpose(), old_curve_ctrl_pts.transpose());

                    // insert a knot in one curve of control points
<<<<<<< HEAD
                    NewCurveKnotIns(param, tensor_idx, k, old_knots[k], old_knot_levels[k], old_curve_ctrl_pts, old_curve_weights,
                            level, new_knots[k], new_knot_levels[k], new_curve_ctrl_pts, new_curve_weights);
=======
                    NewCurveKnotIns(param, tensor_idx, k, old_knots[k], old_knot_levels[k], old_curve_ctrl_pts,
                            old_curve_weights, level, new_knots[k], new_knot_levels[k], new_curve_ctrl_pts,
                            new_curve_weights, new_knot_idx, new_ctrl_pt_idx);

                    // debug: print the last curve
//                     if (debug && j == old_ncurves - 1)
//                         fmt::print(stderr, "NewVolKnotIns(): param [{}] new_curve_ctrl_pts:\n [{}]\n", param.transpose(), new_curve_ctrl_pts.transpose());
>>>>>>> 9a948e0a

                    // copy new curve control points and weights
                    if (k % 2 == 0)
                        CtrlCurve2CtrlPts(new_curve_ctrl_pts, new_curve_weights,
                                new_ctrl_pts, new_weights, new_nctrl_pts, k, new_co[j], new_cs);
                    else
                        CtrlCurve2CtrlPts(new_curve_ctrl_pts, new_curve_weights,
                                new_ctrl_pts1, new_weights1, new_nctrl_pts, k, new_co[j], new_cs);

                    // record the inserted knot and control point location in this dimension
                    // same for every curve, only need to record first curve
                    if (j == 0)
                    {
                        new_knot_idxs[k]    = new_knot_idx;
                        new_ctrl_pt_idxs[k] = new_ctrl_pt_idx;
                    }
                }

#endif              // end serial version

            }   // for all domain dimensions

            // update final output
            nctrl_pts = new_nctrl_pts;
            // odd domain dimensions: result already in the right double buffer, new_ctrl_pts, new_weights
            // even domain dimensions: result ends up in other double buffer, new_ctrl_pts1, new_weights1, and needs to be copied
            if (dom_dim % 2 == 0)
            {
                new_ctrl_pts    = new_ctrl_pts1;
                new_weights     = new_weights1;
            }
        }

        // copy from full set of control points to one control curve
        // TODO: deep copy (expensive)
        void CtrlPts2CtrlCurve(
                const MatrixX<T>&   all_ctrl_pts,       // control points in all dims
                const VectorX<T>&   all_weights,        // weights in all dims
                MatrixX<T>&         curve_ctrl_pts,     // (output) control points for curve in one dim.
                VectorX<T>&         curve_weights,      // (output) weights for curve in one dim.
                const VectorXi&     nctrl_pts,          // number of control points in all dims
                size_t              cur_dim,            // current dimension
                size_t              co,                 // starting ofst for reading domain pts
                size_t              cs) const           // stride for reading domain points
        {
            curve_ctrl_pts.resize(nctrl_pts(cur_dim), all_ctrl_pts.cols());
            curve_weights.resize(nctrl_pts(cur_dim));

            for (auto i = 0; i < nctrl_pts(cur_dim); i++)
            {
                curve_ctrl_pts.row(i)   = all_ctrl_pts.row(co + i * cs);
                curve_weights(i)        = all_weights(co + i * cs);
            }
        }

        // copy from one control curve to full set of control points
        // TODO: deep copy (expensive)
        // assumes full control points and weights are the correct size (does not resize)
        void CtrlCurve2CtrlPts(
                const MatrixX<T>&   curve_ctrl_pts,     // control points for curve in one dim.
                const VectorX<T>&   curve_weights,      // weights for curve in one dim.
                MatrixX<T>&         all_ctrl_pts,       // (output) control points in all dims
                VectorX<T>&         all_weights,        // (output) weights in all dims
                const VectorXi&     nctrl_pts,          // number of control points in all dims
                size_t              cur_dim,            // current dimension
                size_t              co,                 // starting ofst for reading domain pts
                size_t              cs) const           // stride for reading domain points
        {
            for (auto i = 0; i < nctrl_pts(cur_dim); i++)
            {
                all_ctrl_pts.row(co + i * cs)   = curve_ctrl_pts.row(i);
                all_weights(co + i * cs)        = curve_weights(i);
            }
        }

        // compute knots
        // n-d version of eqs. 9.68, 9.69, P&T
        // tmesh version
        // 
        // structured input only
        //
        // the set of knots (called U in P&T) is the set of breakpoints in the parameter space between
        // different basis functions. These are the breaks in the piecewise B-spline approximation
        //
        // nknots = n + p + 2
        // eg, for p = 3 and nctrl_pts = 7, n = nctrl_pts - 1 = 6, nknots = 11
        // let knots = {0, 0, 0, 0, 0.25, 0.5, 0.75, 1, 1, 1, 1}
        // there are p + 1 external knots at each end: {0, 0, 0, 0} and {1, 1, 1, 1}
        // there are n - p internal knots: {0.25, 0.5, 0.75}
        // there are n - p + 1 internal knot spans [0,0.25), [0.25, 0.5), [0.5, 0.75), [0.75, 1)
        //
        // resulting knots are same for all curves and stored once for each dimension (1st dim knots, 2nd dim, ...)
        // total number of knots is the sum of number of knots over the dimensions, much less than the product
        // assumes knots were allocated by caller
        void Knots(
                const PointSet<T>&         input,                  // input domain
                // const VectorXi&             ndom_pts,               // number of input points in each dim.
                // const vector<vector<T>>&    params,                 // parameters for input points[dimension][index]
                Tmesh<T>&                   tmesh,                  // (output) tmesh
                int verbose) const                                  // verbosity level
        {
            if (!input.is_structured())
            {
                cerr << "ERROR: Cannot set curve knots from unstructured input" << endl;
                exit(1);
            }

            vector<vector<T>>& params = input.params.param_grid;  // reference to array of params

            for (size_t k = 0; k < dom_dim; k++)                    // for all domain dimensions
            {
                // TODO: hard-coded for first tensor product of the tmesh
                int nctrl_pts = tmesh.tensor_prods[0].nctrl_pts(k);

                int nknots = nctrl_pts + p(k) + 1;                  // number of knots in current dim

                // in P&T, d is the ratio of number of input points (r+1) to internal knot spans (n-p+1)
                //         T d = (T)(ndom_pts(k)) / (nctrl_pts - p(k));         // eq. 9.68, r is P&T's m
                // but I prefer d to be the ratio of input spans r to internal knot spans (n-p+1)
                T d = (T)(input.ndom_pts(k) - 1) / (nctrl_pts - p(k));

                // compute n - p internal knots
                size_t param_idx = 0;                               // index into params
                for (int j = 1; j <= nctrl_pts - p(k) - 1; j++)     // eq. 9.69
                {
                    int   i = j * d;                                // integer part of j steps of d
                    T a = j * d - i;                                // fractional part of j steps of d, P&T's alpha

                    // when using P&T's eq. 9.68, compute knots using the following
                    //             tmesh.all_knots[k][p(k) + j] = (1.0 - a) * params[k][i - 1]+ a * params[k][i];

                    // when using my version of d, use the following
                    tmesh.all_knots[k][p(k) + j] = (1.0 - a) * params[k][i] + a * params[k][i + 1];

                    // parameter span containing the knot
                    while (params[k][param_idx] < tmesh.all_knots[k][p(k) + j])
                        param_idx++;
                    tmesh.all_knot_param_idxs[k][p(k) + j] = param_idx;
                }

                // set external knots
                for (int i = 0; i < p(k) + 1; i++)
                {
                    tmesh.all_knots[k][i] = 0.0;
                    tmesh.all_knots[k][nknots - 1 - i] = 1.0;
                    tmesh.all_knot_param_idxs[k][nknots - 1 - i] = params[k].size() - 1;
                }
            }
        }

        // compute knots
        // n-d version of uniform spacing
        // tmesh version
        //
        // nknots = n + p + 2
        // eg, for p = 3 and nctrl_pts = 7, n = nctrl_pts - 1 = 6, nknots = 11
        // let knots = {0, 0, 0, 0, 0.25, 0.5, 0.75, 1, 1, 1, 1}
        // there are p + 1 external knots at each end: {0, 0, 0, 0} and {1, 1, 1, 1}
        // there are n - p internal knots: {0.25, 0.5, 0.75}
        // there are n - p + 1 internal knot spans [0,0.25), [0.25, 0.5), [0.5, 0.75), [0.75, 1)
        //
        // resulting knots are same for all curves and stored once for each dimension (1st dim knots, 2nd dim, ...)
        // total number of knots is the sum of number of knots over the dimensions, much less than the product
        // assumes knots were allocated by caller
        void UniformKnots( const    PointSet<T>&    input,
                                    Tmesh<T>&       tmesh,
                                    int             verbose)
        {
            if (input.is_structured())
            {
<<<<<<< HEAD
                if (verbose)
                    cerr << "Using uniform knots (structured input)" << endl;
=======
                // debug
                cerr << "Using uniform knots (structured input)" << endl;
>>>>>>> 9a948e0a

                uniform_knots_impl_structured(input.params->param_grid, tmesh);
            }
            else
            {
                if (verbose)
                    cerr << "Using uniform knots (unstructured input)" << endl;

                uniform_knots_impl_unstructured(tmesh);
            }
        }

        void uniform_knots_impl_structured(
                const vector<vector<T>>&    params,             // parameters for input points[dimension][index]
                Tmesh<T>&                   tmesh) const        // (output) tmesh
        {
            for (size_t k = 0; k < dom_dim; k++)                // for all domain dimensions
            {
                // TODO: hard-coded for first tensor product of the tmesh
                int nctrl_pts = tmesh.tensor_prods[0].nctrl_pts(k);

                int nknots = nctrl_pts + p(k) + 1;              // number of knots in current dim

                // set p + 1 external knots at each end
                for (int i = 0; i < p(k) + 1; i++)
                {
                    tmesh.all_knots[k][i] = 0.0;
                    tmesh.all_knots[k][nknots - 1 - i] = 1.0;
                    tmesh.all_knot_param_idxs[k][nknots - 1 - i] = params[k].size() - 1;
                }

                // compute remaining n - p internal knots
                T step = 1.0 / (nctrl_pts - p(k));              // size of internal knot span
                size_t param_idx = 0;                           // index into params
                for (int j = 1; j <= nctrl_pts - p(k) - 1; j++)
                {
                    tmesh.all_knots[k][p(k) + j] = tmesh.all_knots[k][p(k) + j - 1] + step;

                    // parameter span containing the knot
                    while (params[k][param_idx] < tmesh.all_knots[k][p(k) + j])
                        param_idx++;
                    tmesh.all_knot_param_idxs[k][p(k) + j] = param_idx;
                }
            }
        }

        void uniform_knots_impl_unstructured(Tmesh<T>& tmesh)
        {
            if (tmesh.tensor_prods.size() > 1)
            {
                // Warning: Unstable build, tmesh.all_knot_param_idxs remain uninitialized
                //   => tmesh.insert_knot() and tmesh.domain_pts() will not be valid
                //   => use of NewKnots class will not be valid
                cerr << "ERROR: Cannot encode unstructured data with a nontrivial TMesh\nExiting." << endl;
                exit(1);
            }

            for (size_t k = 0; k < dom_dim; k++)                // for all domain dimensions
            {
                // TODO: hard-coded for first tensor product of the tmesh
                int nctrl_pts = tmesh.tensor_prods[0].nctrl_pts(k);

                int nknots = nctrl_pts + p(k) + 1;              // number of knots in current dim

                // set p + 1 external knots at each end
                for (int i = 0; i < p(k) + 1; i++)
                {
                    tmesh.all_knots[k][i] = 0.0;
                    tmesh.all_knots[k][nknots - 1 - i] = 1.0;
                }

                // compute remaining n - p internal knots
                T step = 1.0 / (nctrl_pts - p(k));              // size of internal knot span
                size_t param_idx = 0;                           // index into params
                for (int j = 1; j <= nctrl_pts - p(k) - 1; j++)
                {
                    tmesh.all_knots[k][p(k) + j] = tmesh.all_knots[k][p(k) + j - 1] + step;
                }
            }
        }

    };
}
#endif
<|MERGE_RESOLUTION|>--- conflicted
+++ resolved
@@ -811,7 +811,6 @@
             return N[0];
         }
 
-<<<<<<< HEAD
         // computes and returns one differentiated basis function value 
         // for a given parameter value and local knot vector
         // Algorithm 2.5 in P&T
@@ -913,71 +912,6 @@
             return bfi.ndu[0][pc-der];
         }
 
-        // computes one row of basis function values for a given parameter value
-        // writes results in a row of N
-        // algorithm 2.2 of P&T, p. 70
-        // tmesh version
-        //
-        // assumes N has been allocated by caller
-        void BasisFuns(
-                const TensorProduct<T>& tensor,     // current tensor product
-                int                     cur_dim,    // current dimension
-                T                       u,          // parameter value
-                int                     span,       // index of span in the knots vector containing u, relative to ko
-                MatrixX<T>&             N,          // matrix of (output) basis function values
-                int                     row) const  // row in N of result
-        {
-            // initialize row to 0
-            N.row(row).setZero();
-
-            // init
-            vector<T> scratch(p(cur_dim) + 1);                  // scratchpad, same as N in P&T p. 70
-            scratch[0] = 1.0;
-
-            // temporary recurrence results
-            // left(j)  = u - knots(span + 1 - j)
-            // right(j) = knots(span + j) - u
-            vector<T> left(p(cur_dim) + 1);
-            vector<T> right(p(cur_dim) + 1);
-
-            // fill N
-            int j_left = 1;             // j_left and j_right are like j in the loop below but skip over knots not in the right level
-            int j_right = 1;
-            for (int j = 1; j <= p(cur_dim); j++)
-            {
-                // skip knots not in current level
-                while (tmesh.all_knot_levels[cur_dim][span + 1 - j_left] != tensor.level)
-                {
-                    j_left++;
-                    assert(span + 1 - j_left >= 0);
-                }
-                // left[j] is u = the jth knot in the correct level to the left of span
-                left[j]  = u - tmesh.all_knots[cur_dim][span + 1 - j_left];
-                while (tmesh.all_knot_levels[cur_dim][span + j_right] != tensor.level)
-                {
-                    j_right++;
-                    assert(span + j_right < tmesh.all_knot_levels[cur_dim].size());
-                }
-                // right[j] = the jth knot in the correct level to the right of span - u
-                right[j] = tmesh.all_knots[cur_dim][span + j_right] - u;
-                j_left++;
-                j_right++;
-
-                T saved = 0.0;
-                for (int r = 0; r < j; r++)
-                {
-                    T temp = scratch[r] / (right[r + 1] + left[j - r]);
-                    scratch[r] = saved + right[r + 1] * temp;
-                    saved = left[j - r] * temp;
-                }
-                scratch[j] = saved;
-            }
-
-            // copy scratch to N
-            for (int j = 0; j < p(cur_dim) + 1; j++)
-                N(row, span - p(cur_dim) + j) = scratch[j];
-        }
-=======
 //         // DEPRECATED
 //         // computes and returns one (the ith) basis function value for a given parameter value
 //         // algorithm 2.4 of P&T, p. 74
@@ -1100,7 +1034,6 @@
 //             for (int j = 0; j < p(cur_dim) + 1; j++)
 //                 N(row, span - p(cur_dim) + j) = scratch[j];
 //         }
->>>>>>> 9a948e0a
 
         // computes one row of derivattive of basis function values for a given parameter value
         // writes results in a row of N
@@ -1250,35 +1183,22 @@
         // This version is for a new knot that does not yet appear in the tmesh
         // TODO: expensive deep copies
         void NewKnotInsertion(const VectorX<T>&        param,                  // new knot value to be inserted
-<<<<<<< HEAD
-                              TensorIdx                tensor_idx,             // tensor product for insertion
-                              VectorXi&                new_nctrl_pts,          // (output) new number of control points in each dim.
-=======
                               TensorIdx                tensor_idx,             // existing tensor product for insertion
                               VectorXi&                new_nctrl_pts,          // (output) new number of control points in each dim., compare with existing tensor to see which dims. changed
->>>>>>> 9a948e0a
                               vector<vector<T>>&       new_all_knots,          // (output) new global all knots
                               vector<vector<int>>&     new_all_knot_levels,    // (output) new global all knot levels
                               MatrixX<T>&              new_ctrl_pts,           // (output) new local control points for this tensor
                               VectorX<T>&              new_weights,            // (output) new local weights for this tensor
-<<<<<<< HEAD
-                              vector<int>&             inserted_dims) const    // which dims actually added a knot and ctrl pt
-=======
                               vector<int>&             new_knot_idxs,          // (output) inserted positions of new knot in each dim (same position as existing if no change)
                               vector<int>&             new_ctrl_pt_idxs) const // (output) inserted position of new ctrl pt in each dim (same position as existing if no change)
->>>>>>> 9a948e0a
         {
             // debug
 //             fmt::print(stderr, "NewKnotInsertion(): ctrl_pts before inserting param [{}]:\n{}\n", param.transpose(), tensor.ctrl_pts);
 
             auto& tensor = tmesh.tensor_prods[tensor_idx];
             new_nctrl_pts = tensor.nctrl_pts;
-<<<<<<< HEAD
-            NewVolKnotIns(param, tensor_idx, new_all_knots, new_all_knot_levels, new_ctrl_pts, new_weights, new_nctrl_pts, inserted_dims);
-=======
             NewVolKnotIns(param, tensor_idx, new_all_knots, new_all_knot_levels, new_ctrl_pts,
                     new_weights, new_nctrl_pts, new_knot_idxs, new_ctrl_pt_idxs);
->>>>>>> 9a948e0a
 
             // debug
 //             fmt::print(stderr, "NewKnotInsertion(): ctrl_pts after inserting param [{}]:\n{}\n", param.transpose(), new_ctrl_pts);
@@ -1293,28 +1213,6 @@
         // not for inserting a duplicate knot (does not handle knot multiplicity > 1)
         // original algorithm from P&T did handle multiplicity, but I simplified
         void NewCurveKnotIns(
-<<<<<<< HEAD
-                const VectorX<T>&       param,              // new knot value to be inserted
-                TensorIdx               tensor_idx,         // original tensor with existing volume of control points from which curve is derived
-                int                     cur_dim,            // current dimension
-                const vector<T>&        old_knots,          // old knot vector in cur. dim.
-                const vector<int>&      old_knot_levels,    // old knot levels in cur. dim.
-                const MatrixX<T>&       old_ctrl_pts,       // old control points of curve
-                const VectorX<T>&       old_weights,        // old control point weights of curve
-                int                     level,              // level of new knot to be inserted
-                vector<T>&              new_knots,          // (output) new knot vector in cur. dim.
-                vector<int>&            new_knot_levels,    // (output) new knot levels in cur. dim.
-                MatrixX<T>&             new_ctrl_pts,       // (output) new control points of curve
-                VectorX<T>&             new_weights) const  // (output) new control point weights of curve
-        {
-            // debug
-            bool debug = false;
-            if (fabs(param(0) - 0.3333) < 1e-3 && fabs(param(1) - 0.0606) < 1e-3 && tensor_idx == 2)
-                debug = true;
-
-            auto&   tensor  = tmesh.tensor_prods[tensor_idx];
-            T       u       = param(cur_dim);               // parameter in current dim.
-=======
                 const VectorX<T>&       param,                  // new knot value to be inserted
                 TensorIdx               tensor_idx,             // original tensor with existing volume of control points from which curve is derived
                 int                     cur_dim,                // current dimension
@@ -1337,7 +1235,6 @@
 
             auto&   tensor  = tmesh.tensor_prods[tensor_idx];
             T       u       = param(cur_dim);                   // parameter in current dim.
->>>>>>> 9a948e0a
 
             new_knots.resize(old_knots.size() + 1);
             new_knot_levels.resize(old_knot_levels.size() + 1);
@@ -1351,22 +1248,11 @@
             for (auto i = 0; i < dom_dim; i++)
                 anchor[i] = tmesh.FindSpan(i, param(i), tensor);
 
-<<<<<<< HEAD
-            int global_span    = anchor[cur_dim];                       // global knot span of param in current dim.
-            T eps       = 1.0e-8;
-            if (fabs(old_knots[global_span] - u) < eps)                 // not for multiple knots
-            {
-                fmt::print(stderr, "Error: NewCurveKnotIns attempting to insert duplicate knot in dim {} global_span {} knot {} u {}\n",
-                        cur_dim, global_span, tmesh.all_knots[cur_dim][global_span], u);
-                exit(0);
-            }
-=======
             int global_span    = anchor[cur_dim];               // global knot span of param in current dim.
             T eps       = 1.0e-8;
             if (fabs(old_knots[global_span] - u) < eps)         // not for multiple knots
                 throw MFAError(fmt::format("Error: NewCurveKnotIns attempting to insert duplicate knot in dim {} global_span {} knot {} u {}\n",
                         cur_dim, global_span, tmesh.all_knots[cur_dim][global_span], u));
->>>>>>> 9a948e0a
 
             // load new knot vector
             for (auto i = 0; i <= global_span; i++)
@@ -1376,11 +1262,7 @@
             }
             new_knots[global_span + 1]         = u;
             new_knot_levels[global_span + 1]   = level;
-<<<<<<< HEAD
-            for (auto i = global_span + 1; i < old_ctrl_pts.rows() + p(cur_dim) + 1; i++)
-=======
             for (auto i = global_span + 1; i < old_knots.size(); i++)
->>>>>>> 9a948e0a
             {
                 new_knots[i + 1]        = old_knots[i];
                 new_knot_levels[i + 1]  = old_knot_levels[i];
@@ -1394,144 +1276,6 @@
             int local_span = tmesh.global2local_knot_idx(global_span, tensor, cur_dim);
             int shift = tensor.knot_mins[cur_dim] == 0 ? 0 : (p(cur_dim) + 1) / 2;      // shift ctrl pt indices for interior tensors w/o clamped end
 
-<<<<<<< HEAD
-            // convert span to local knot index and control point index in tensor
-            // use global_span for indexing knots in global knot vector
-            // use local_span for indexing knots in local tensor
-            // use local_span + shift for indexing control points in local tensor
-            int local_span = tmesh.global2local_knot_idx(global_span, tensor, cur_dim);
-            int shift = tensor.knot_mins[cur_dim] == 0 ? 0 : (p(cur_dim) + 1) / 2;      // shift ctrl pt indices for interior tensors w/o clamped end
-
-            // if too close to edge of interior tensor, only compute the newly inserted control point
-            // w/o recomputing the others in the changed range of p(cur_dim)
-            // this is ok because we only keep the newly inserted control point eventually for our separable local constraints
-            // to do a proper knot insertion, would need to go to side neighbor and get more control points from there
-            // but the control points there likely won't align, setting up a recursion of knot insertions
-            // we don't do this
-            if (tmesh.knot_idx_dist(tensor, tensor.knot_mins[cur_dim], global_span, cur_dim, false) < p(cur_dim) - 1 ||
-                    tmesh.knot_idx_dist(tensor, global_span, tensor.knot_maxs[cur_dim], cur_dim, false) < p(cur_dim))
-            {
-
-                int ctrl_pt = local_span - p(cur_dim) + shift;                      // index of last control point before insertion
-
-                // debug TODO remove once stable
-                if (ctrl_pt >= old_ctrl_pts.rows())
-                    throw MFAError(fmt::format( "NewCurveKnotInsertion(): index out of range\n"));
-
-                // copy control points before local span
-                for (auto i = 0; i <= ctrl_pt; i++)
-                {
-                    new_ctrl_pts.row(i) = old_ctrl_pts.row(i);
-                    new_weights(i)      = old_weights(i);
-                }
-
-                // copy control points after local span
-                for (auto i = ctrl_pt + 1; i < tensor.nctrl_pts(cur_dim); i++)
-                {
-                    new_ctrl_pts.row(i + 1) = old_ctrl_pts.row(i);
-                    new_weights(i + 1)      = old_weights(i);
-                }
-
-                // set up only the two temp_ctrl points that will be needed
-                for (auto i = p(cur_dim) / 2; i <= p(cur_dim) / 2 + 1; i++)
-                {
-                    // debug TODO: remove once stable
-                    if (i >= temp_ctrl_pts.rows() || ctrl_pt + i < 0)
-                        throw MFAError(fmt::format( "NewCurveKnotInsertion(): index out of range\n"));
-
-                    if (ctrl_pt + i < old_ctrl_pts.rows())
-                    {
-
-                        temp_ctrl_pts.row(i)    = old_ctrl_pts.row(ctrl_pt + i);
-                        temp_weights(i)         = old_weights(ctrl_pt + i);
-                    }
-                    // we don't have a second control point in this tensor
-                    // punt and copy the previous control point
-                    // TODO: FIXME
-                    else if (i > p(cur_dim) / 2)
-                    {
-
-                        temp_ctrl_pts.row(i)    = old_ctrl_pts.row(ctrl_pt + i - 1);
-                        temp_weights(i)         = old_weights(ctrl_pt + i - 1);
-                    }
-                    else
-                        throw MFAError(fmt::format( "NewCurveKnotInsertion(): index out of range\n"));
-                }
-
-                // get knots for interpolation
-                // TODO: write a 1-d knot intersection routine; this uses full-d, which is overkill
-                vector<vector<KnotIdx>> loc_knots(dom_dim);
-                tmesh.knot_intersections(anchor, tensor_idx, loc_knots);
-
-                // pick out the two knots to interpolate from the local knot vector
-                KnotIdx left_idx    = loc_knots[cur_dim][1];
-                KnotIdx right_idx   = loc_knots[cur_dim].back();
-
-                // debug TODO: remove once stable
-                if (ctrl_pt + 1 >= old_ctrl_pts.rows() || p(cur_dim) / 2 >= temp_ctrl_pts.rows())
-                    throw MFAError(fmt::format( "NewCurveKnotInsertion(): index out of range\n"));
-
-                // interpolate only the one newly inserted control point
-                int i                           = p(cur_dim) / 2;
-                T alpha                         = (u - old_knots[left_idx]) / (old_knots[right_idx] - old_knots[left_idx]);
-                new_ctrl_pts.row(ctrl_pt + 1)   = alpha * temp_ctrl_pts.row(i + 1) + (1.0 - alpha) * temp_ctrl_pts.row(i);
-                new_weights(ctrl_pt + 1)        = alpha * temp_weights(i + 1) + (1.0 - alpha) * temp_weights(i);
-
-//                 fmt::print(stderr, "NewCurveKnotInsertion() 2: inserting new control point at idx {} value [{}]\n", local_span + 1, new_ctrl_pts.row(local_span + 1));
-
-                return;
-            }
-
-            // save unaltered control points and weights
-            for (auto i = 0; i <= local_span - p(cur_dim) + shift; i++)
-            {
-                new_ctrl_pts.row(i) = old_ctrl_pts.row(i);
-                new_weights(i)      = old_weights(i);
-            }
-            for (auto i = local_span + shift; i < old_ctrl_pts.rows(); i++)
-            {
-                new_ctrl_pts.row(i + 1) = old_ctrl_pts.row(i);
-                new_weights(i + 1)      = old_weights(i);
-            }
-            for (auto i = 0; i <= p(cur_dim); i++)
-            {
-                // debug
-                // TODO: remove once stable
-                if (i >= temp_ctrl_pts.rows() || local_span - p(cur_dim) + i + shift < 0 || local_span - p(cur_dim) + 1 + shift >= old_ctrl_pts.rows())
-                {
-                    fmt::print(stderr, "Error: NewCurveKnotInsertion(): index out of range\n");
-                    abort();
-                }
-
-                temp_ctrl_pts.row(i)    = old_ctrl_pts.row(local_span - p(cur_dim) + i + shift);
-                temp_weights(i)         = old_weights(local_span - p(cur_dim) + i + shift);
-            }
-
-            // compute p(cur_dim) new control points, one of which is newly inserted and rest are modified
-            // the newly inserted one is temp_ctrl_pts(p_cur(dim) / 2) (using integer division, ie, floor)
-
-            for (auto i = 0; i < p(cur_dim); i++)
-            {
-                bool ofst_success;
-
-                KnotIdx ofst1;               // ofst1 = global_span + 1 + i - p(cur_dim)
-                ofst_success = tmesh.knot_idx_ofst(tensor, global_span, i + 1 - p(cur_dim), cur_dim, false, ofst1);
-                if (!ofst_success)
-                {
-                    fmt::print(stderr, "Error: NewCurveKnotInsertion(): unable to offset global_span by 1 + i - p(cur_dim)\n");
-                    abort();
-                }
-
-                KnotIdx ofst2;               // ofst2 = global_span + 1 + i
-                ofst_success = tmesh.knot_idx_ofst(tensor, global_span, i + 1, cur_dim, false, ofst2);
-                if (!ofst_success)
-                {
-                    fmt::print(stderr, "Error: NewCurveKnotInsertion(): unable to offset global span by 1 + i\n");
-                    abort();
-                }
-
-                T alpha                 = (u - old_knots[ofst1]) / (old_knots[ofst2] - old_knots[ofst1]);
-=======
             // save unaltered control points and weights
             for (auto i = 0; i <= local_span - p(cur_dim) + shift; i++)     // control points before the p altered ones
             {
@@ -1586,7 +1330,6 @@
                 MatrixX<T> old_ctrl0 = temp_ctrl_pts.row(i);
                 MatrixX<T> old_ctrl1 = temp_ctrl_pts.row(i + 1);
 
->>>>>>> 9a948e0a
                 temp_ctrl_pts.row(i)    = alpha * temp_ctrl_pts.row(i + 1) + (1.0 - alpha) * temp_ctrl_pts.row(i);
                 temp_weights(i)         = alpha * temp_weights(i + 1) + (1.0 - alpha) * temp_weights(i);
                 nrecomp_ctrl++;
@@ -1598,24 +1341,6 @@
             }
 
             // load modified p(cur_dim) control points
-<<<<<<< HEAD
-            auto L = local_span - p(cur_dim) + 1;
-            for (auto i = L; i <= local_span; i++)
-            {
-                new_ctrl_pts.row(i + shift) = temp_ctrl_pts.row(i - L);
-                new_weights(i + shift)      = temp_weights(i - L);
-
-                // debug
-//                 if (shift)
-//                 {
-//                     if (i - L == p(cur_dim) / 2)
-//                         fmt::print(stderr, "NewCurveKnotInsertion() 3: inserting new control point at idx {} value [{}]\n", i + shift, new_ctrl_pts.row(i + shift));
-//                 }
-            }
-
-            // debug
-//             fmt::print(stderr, "NewCurveKnotInsertion(): new curve ctrl pts:\n{}\n", new_ctrl_pts);
-=======
             for (auto i = 0; i < nrecomp_ctrl; i++)
             {
                 new_ctrl_pts.row(local_span - p(cur_dim) + 1 + i + shift) = temp_ctrl_pts.row(i);
@@ -1626,7 +1351,6 @@
             // debug
 //             fmt::print(stderr, "NewCurveKnotInsertion(): inserting new curve ctrl pt at idx {} param u {} with value {}\n",
 //             new_ctrl_pt_idx, u, new_ctrl_pts.row(new_ctrl_pt_idx));
->>>>>>> 9a948e0a
         }
 
         // volume knot insertion
@@ -1642,11 +1366,6 @@
                 vector<vector<int>>&        new_knot_levels,        // (output) new knot levels
                 MatrixX<T>&                 new_ctrl_pts,           // (output) new control points
                 VectorX<T>&                 new_weights,            // (output) new control point weights
-<<<<<<< HEAD
-                VectorXi&                   nctrl_pts,              // (input and output) number of control points in all dims
-                vector<int>&                inserted_dims) const    // which dims actually added a knot and ctrl pt
-        {
-=======
                 VectorXi&                   nctrl_pts,              // (output) number of control points in all dims, compare with existing tensor to see change in each dim.
                 vector<int>&                new_knot_idxs,          // (output) inserted positions of new knot in each dim (same pos as existing if no change)
                 vector<int>&                new_ctrl_pt_idxs) const // (output)inserted position of new ctrl pt in each dim (same pos as existing if no change)
@@ -1656,16 +1375,16 @@
 //             if (fabs(param(0) - 0.27778) < 0.001 && fabs(param(1) - 0.11558) < 0.001)
 //                 debug = true;
 
->>>>>>> 9a948e0a
             auto&                         tensor          = tmesh.tensor_prods[tensor_idx];
             const vector<vector<T>>&      old_knots       = tmesh.all_knots;
             const vector<vector<int>>&    old_knot_levels = tmesh.all_knot_levels;
             const MatrixX<T>&             old_ctrl_pts    = tensor.ctrl_pts;
             const VectorX<T>&             old_weights     = tensor.weights;
             int                           level           = tensor.level;
-<<<<<<< HEAD
-
-            size_t old_cs, new_cs;                                              // stride for old and new control points in curve in cur. dim
+
+            size_t old_cs, new_cs;                                  // stride for old and new control points in curve in cur. dim
+            new_knot_idxs.resize(dom_dim, -1);
+            new_ctrl_pt_idxs.resize(dom_dim, -1);
 
             // determine new sizes of control points, weights, knots, knot levels in each dim
             // a knot may be new in one dimension (inserted) and same in another dimension (not inserted)
@@ -1673,22 +1392,6 @@
             for (auto k = 0; k < dom_dim; k++)
             {
                 // check if the knot exists in this dimension already
-                int span    = tmesh.FindSpan(k, param(k), tensor);
-                T eps       = 1.0e-8;
-                if (fabs(old_knots[k][span] - param(k)) > eps)            // knot is new in this dim.
-                    new_nctrl_pts(k)++;
-=======
-
-            size_t old_cs, new_cs;                                  // stride for old and new control points in curve in cur. dim
-            new_knot_idxs.resize(dom_dim, -1);
-            new_ctrl_pt_idxs.resize(dom_dim, -1);
-
-            // determine new sizes of control points, weights, knots, knot levels in each dim
-            // a knot may be new in one dimension (inserted) and same in another dimension (not inserted)
-            VectorXi new_nctrl_pts = nctrl_pts;
-            for (auto k = 0; k < dom_dim; k++)
-            {
-                // check if the knot exists in this dimension already
                 int span    = tmesh.FindSpan(k, param(k), tensor);  // global knot span for this tensor
                 T eps       = 1.0e-8;
 
@@ -1702,14 +1405,12 @@
                     new_knot_idxs[k]    = span;
                     new_ctrl_pt_idxs[k] = tmesh.anchor_ctrl_pt_dim(tensor, k, span);
                 }
->>>>>>> 9a948e0a
             }
 
             new_ctrl_pts.resize(new_nctrl_pts.prod(), old_ctrl_pts.cols());
             new_weights.resize(new_ctrl_pts.rows());
             new_knots.resize(dom_dim);
             new_knot_levels.resize(dom_dim);
-            inserted_dims.resize(dom_dim);
 
             // double buffer for new control points and weights (new_ctrl_pts, new_ctrl_pts1; new_weights, new_weights1)
             // so that in alternating dimensions, the output of previous dimension can be input of next dimension
@@ -1718,12 +1419,6 @@
             new_ctrl_pts1.block(0, 0, old_ctrl_pts.rows(), old_ctrl_pts.cols()) = old_ctrl_pts;
             new_weights1.segment(0, old_weights.rows())                         = old_weights;
 
-<<<<<<< HEAD
-            for (auto k = 0; k < dom_dim; k++)                                // for all domain dimensions
-            {
-                // debug
-//                 fmt::print(stderr, "NewVolKnotInsertion(): param [{}] dim {}\n", param.transpose(), k);
-=======
             for (auto k = 0; k < dom_dim; k++)                      // for all domain dimensions
             {
                 // debug
@@ -1761,18 +1456,17 @@
                 old_co[0]       = 0;
                 size_t old_coo  = 0;                                            // old co at start of contiguous sequence
                 old_cs          = (k == 0) ? 1 : old_cs * new_nctrl_pts(k - 1); // stride between curve control points before insertion
->>>>>>> 9a948e0a
-
-                // check if the knot exists in this dim already (not inserted)
-                if (nctrl_pts(k) == new_nctrl_pts(k))
-                {
-                    if (k % 2 == 0)
-                    {
-                        new_ctrl_pts    = new_ctrl_pts1;
-                        new_weights     = new_weights1;
-                    }
-<<<<<<< HEAD
-=======
+
+                // curve offsets for curves before knot insertion
+                for (auto j = 1; j < old_ncurves; j++)
+                {
+                    if (j % old_cs)
+                        old_co[j] = old_co[j - 1] + 1;
+                    else
+                    {
+                        old_co[j] = old_coo + old_cs * nctrl_pts(k);
+                        old_coo   = old_co[j];
+                    }
                 }
 
                 // number of curves in this dimension after knot insertion
@@ -1788,63 +1482,13 @@
                 {
                     if (j % new_cs)
                         new_co[j] = new_co[j - 1] + 1;
->>>>>>> 9a948e0a
                     else
                     {
-                        new_ctrl_pts1   = new_ctrl_pts;
-                        new_weights1    = new_weights;
-                    }
-
-<<<<<<< HEAD
-                    old_cs          = (k == 0) ? 1 : old_cs * new_nctrl_pts(k - 1); // stride between curve control points before insertion
-                    new_cs          = (k == 0) ? 1 : new_cs * new_nctrl_pts(k - 1); // stride between curve control points before insertion
-
-                    inserted_dims[k] = 0;
-                    continue;
-                }
-
-                inserted_dims[k] = 1;                                           // inserting a knot in this dimension
-
-                // resize new knots, levels, control points, weights
-                new_knots[k].resize(old_knots[k].size() + 1);
-                new_knot_levels[k].resize(old_knot_levels[k].size() + 1);
-
-                // number of curves in this dimension before knot insertion
-                // current dimension contributes no curves, hence the division by number of control points in cur. dim.
-                size_t old_ncurves = new_nctrl_pts.prod() / new_nctrl_pts(k);
-
-                vector<size_t> old_co(old_ncurves);                             // old starting curve points in current dim.
-                old_co[0]       = 0;
-                size_t old_coo  = 0;                                            // old co at start of contiguous sequence
-                old_cs          = (k == 0) ? 1 : old_cs * new_nctrl_pts(k - 1); // stride between curve control points before insertion
-
-                // curve offsets for curves before knot insertion
-                for (auto j = 1; j < old_ncurves; j++)
-                {
-                    if (j % old_cs)
-                        old_co[j] = old_co[j - 1] + 1;
-                    else
-                    {
-                        old_co[j] = old_coo + old_cs * nctrl_pts(k);
-                        old_coo   = old_co[j];
-                    }
-                }
-
-                // number of curves in this dimension after knot insertion
-                // current dimension contributes no curves, hence the division by number of control points in cur. dim.
-                size_t new_ncurves = new_nctrl_pts.prod() / new_nctrl_pts(k);
-                vector<size_t> new_co(new_ncurves);                             // new starting curve points in current dim.
-                new_co[0]       = 0;
-                size_t new_coo  = 0;                                            // new co at start of contiguous sequence
-                new_cs          = (k == 0) ? 1 : new_cs * new_nctrl_pts(k - 1); // stride between curve control points before insertion
-
-                // curve offsets for curves after knot insertion
-                for (auto j = 1; j < new_ncurves; j++)
-                {
-                    if (j % new_cs)
-                        new_co[j] = new_co[j - 1] + 1;
-                    else
-=======
+                        new_co[j] = new_coo + new_cs * new_nctrl_pts(k);
+                        new_coo   = new_co[j];
+                    }
+                }
+
 
 #ifdef MFA_TBB      // TBB version
 
@@ -1884,54 +1528,15 @@
                     // record the inserted knot and control point location in this dimension
                     // same for every curve, only need to record first curve
                     if (j == 0)
->>>>>>> 9a948e0a
                     {
                         new_knot_idxs[k]    = new_knot_idx;
                         new_ctrl_pt_idxs[k] = new_ctrl_pt_idx;
                     }
-<<<<<<< HEAD
-                }
-
-#ifdef MFA_TBB      // TBB version
-
-                // thread-local DecodeInfo
-                // ref: https://www.threadingbuildingblocks.org/tutorial-intel-tbb-thread-local-storage
-                enumerable_thread_specific<MatrixX<T>> old_curve_ctrl_pts, new_curve_ctrl_pts;  // old and new control points for one curve
-                enumerable_thread_specific<VectorX<T>> old_curve_weights, new_curve_weights;    // old and new weights for one curve
-
-                parallel_for (size_t(0), old_ncurves, [&] (size_t j)            // for all the curves in this dimension
-                        {
-                        // debug
-                        // fprintf(stderr, "j=%ld curve\n", j);
-
-                        // copy one curve of old curve control points and weights
-                        if (k % 2 == 0)
-                            CtrlPts2CtrlCurve(new_ctrl_pts1, new_weights1, old_curve_ctrl_pts.local(),
-                                    old_curve_weights.local(), nctrl_pts, k, old_co[j], old_cs);
-                        else
-                            CtrlPts2CtrlCurve(new_ctrl_pts, new_weights, old_curve_ctrl_pts.local(),
-                                    old_curve_weights.local(), nctrl_pts, k, old_co[j], old_cs);
-
-
-                        // insert a knot in one curve of control points
-                        NewCurveKnotIns(param, tensor_idx, k, old_knots[k], old_knot_levels[k], old_curve_ctrl_pts.local(), old_curve_weights.local(),
-                                level, new_knots[k], new_knot_levels[k], new_curve_ctrl_pts.local(), new_curve_weights.local());
-
-                        // copy new curve control points and weights
-                        if (k % 2 == 0)
-                            CtrlCurve2CtrlPts(new_curve_ctrl_pts.local(), new_curve_weights.local(),
-                                    new_ctrl_pts, new_weights, new_nctrl_pts, k, new_co[j], new_cs);
-                        else
-                            CtrlCurve2CtrlPts(new_curve_ctrl_pts.local(), new_curve_weights.local(),
-                                    new_ctrl_pts1, new_weights1, new_nctrl_pts, k, new_co[j], new_cs);
-                        });
-=======
                 });
->>>>>>> 9a948e0a
 
 #endif              // end TBB version
 
-#if defined(MFA_SERIAL) || defined(MFA_KOKKOS)   // serial version
+#if defined(MFA_SERIAL)  || defined(MFA_KOKKOS)    // serial version or kokkos
 
                 MatrixX<T> old_curve_ctrl_pts, new_curve_ctrl_pts;              // old and new control points for one curve
                 VectorX<T> old_curve_weights, new_curve_weights;                // old and new weights for one curve
@@ -1953,10 +1558,6 @@
 //                         fmt::print(stderr, "NewVolKnotIns(): param [{}] old_curve_ctrl_pts:\n [{}]\n", param.transpose(), old_curve_ctrl_pts.transpose());
 
                     // insert a knot in one curve of control points
-<<<<<<< HEAD
-                    NewCurveKnotIns(param, tensor_idx, k, old_knots[k], old_knot_levels[k], old_curve_ctrl_pts, old_curve_weights,
-                            level, new_knots[k], new_knot_levels[k], new_curve_ctrl_pts, new_curve_weights);
-=======
                     NewCurveKnotIns(param, tensor_idx, k, old_knots[k], old_knot_levels[k], old_curve_ctrl_pts,
                             old_curve_weights, level, new_knots[k], new_knot_levels[k], new_curve_ctrl_pts,
                             new_curve_weights, new_knot_idx, new_ctrl_pt_idx);
@@ -1964,7 +1565,6 @@
                     // debug: print the last curve
 //                     if (debug && j == old_ncurves - 1)
 //                         fmt::print(stderr, "NewVolKnotIns(): param [{}] new_curve_ctrl_pts:\n [{}]\n", param.transpose(), new_curve_ctrl_pts.transpose());
->>>>>>> 9a948e0a
 
                     // copy new curve control points and weights
                     if (k % 2 == 0)
@@ -2135,13 +1735,8 @@
         {
             if (input.is_structured())
             {
-<<<<<<< HEAD
                 if (verbose)
                     cerr << "Using uniform knots (structured input)" << endl;
-=======
-                // debug
-                cerr << "Using uniform knots (structured input)" << endl;
->>>>>>> 9a948e0a
 
                 uniform_knots_impl_structured(input.params->param_grid, tmesh);
             }
