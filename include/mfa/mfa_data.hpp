--- conflicted
+++ resolved
@@ -1116,33 +1116,6 @@
                 enumerable_thread_specific<VectorX<T>> old_curve_weights, new_curve_weights;    // old and new weights for one curve
 
                 parallel_for (size_t(0), old_ncurves, [&] (size_t j)            // for all the curves in this dimension
-<<<<<<< HEAD
-                        {
-                        // debug
-                        // fprintf(stderr, "j=%ld curve\n", j);
-
-                        // copy one curve of old curve control points and weights
-                        if (k % 2 == 0)
-                            CtrlPts2CtrlCurve(new_ctrl_pts1, new_weights1, old_curve_ctrl_pts.local(),
-                                    old_curve_weights.local(), nctrl_pts, k, old_co[j], old_cs);
-                        else
-                            CtrlPts2CtrlCurve(new_ctrl_pts, new_weights, old_curve_ctrl_pts.local(),
-                                    old_curve_weights.local(), nctrl_pts, k, old_co[j], old_cs);
-
-
-                        // insert a knot in one curve of control points
-                        NewCurveKnotIns(param, tensor_idx, k, old_knots[k], old_knot_levels[k], old_curve_ctrl_pts.local(), old_curve_weights.local(),
-                                level, new_knots[k], new_knot_levels[k], new_curve_ctrl_pts.local(), new_curve_weights.local());
-
-                        // copy new curve control points and weights
-                        if (k % 2 == 0)
-                            CtrlCurve2CtrlPts(new_curve_ctrl_pts.local(), new_curve_weights.local(),
-                                    new_ctrl_pts, new_weights, new_nctrl_pts, k, new_co[j], new_cs);
-                        else
-                            CtrlCurve2CtrlPts(new_curve_ctrl_pts.local(), new_curve_weights.local(),
-                                    new_ctrl_pts1, new_weights1, new_nctrl_pts, k, new_co[j], new_cs);
-                        });
-=======
                 {
                     // debug
                     // fprintf(stderr, "j=%ld curve\n", j);
@@ -1156,7 +1129,6 @@
                     else
                     CtrlPts2CtrlCurve(new_ctrl_pts, new_weights, old_curve_ctrl_pts.local(),
                             old_curve_weights.local(), nctrl_pts, k, old_co[j], old_cs);
-
 
                     // insert a knot in one curve of control points
                     NewCurveKnotIns(param, tensor_idx, k, old_knots[k], old_knot_levels[k], old_curve_ctrl_pts.local(),
@@ -1179,7 +1151,6 @@
                         new_ctrl_pt_idxs[k] = new_ctrl_pt_idx;
                     }
                 });
->>>>>>> a101121e
 
 #endif              // end TBB version
 
