--- conflicted
+++ resolved
@@ -31,15 +31,10 @@
 // #define WEIGH_ALL_DIMS
 
 // comment out the following line for original single tensor product version
-#define MFA_TMESH
-
-<<<<<<< HEAD
-// linear least squares local solve
-// #define MFA_LINEAR_LOCAL
-=======
+// #define MFA_TMESH
+
 // comment out the following line to encode local with unified dims
 #define MFA_ENCODE_LOCAL_SEPARABLE
->>>>>>> 5e8eb6d8
 
 // for debugging, can turn off constraints in local solve
 // #define MFA_NO_CONSTRAINTS
@@ -112,7 +107,6 @@
         unique_ptr<MFA_Data<T>>         geometry;
         vector<unique_ptr<MFA_Data<T>>> vars;
 
-<<<<<<< HEAD
         int                             verbose{0};
 
         // Recomputes pt_dim so that the MFA stays consistent after each model is added.
@@ -149,12 +143,7 @@
         MFA(int dom_dim_, int verbose_ = 0) :
             dom_dim(dom_dim_),
             verbose(verbose_)
-        { }
-=======
-        MFA(size_t dom_dim_) :
-            dom_dim(dom_dim_)
-        {
-
+        {
 #ifdef EIGEN_OPENMP
 
             // set openMP threading for Eigen
@@ -164,15 +153,8 @@
             // So we set the number of Eigen threads to be half the default.
             Eigen::setNbThreads(Eigen::nbThreads()  / 2);
             fmt::print(stderr, "\nEigen is using {} openMP threads.\n\n", Eigen::nbThreads());
-
 #endif
         }
-
-        ~MFA()
-
-
-       { }
->>>>>>> 5e8eb6d8
 
         // This constructor is intended to be used for loading MFAs in and out of core
         // and can lead to an inconsistent state if the MFA_Data pointers are not set properly
@@ -700,14 +682,13 @@
         void AdaptiveEncodeGeom(const PointSet<T>&  input,
                                 T                   err_limit,
                                 bool                weighted,
-                                bool                local,
                                 const VectorX<T>&   extents,
                                 int                 max_rounds)
         {
             if (verbose)
                 cout << "MFA: Encoding geometry model (adaptive)" << endl;
 
-            AdaptiveEncodeImpl(*geometry, input, err_limit, weighted, local, extents, max_rounds);
+            AdaptiveEncodeImpl(*geometry, input, err_limit, weighted, extents, max_rounds);
         }
 
         // Adaptive encode single variable model only
@@ -716,7 +697,6 @@
                                 const PointSet<T>&  input,
                                 T                   err_limit,
                                 bool                weighted,
-                                bool                local,
                                 const VectorX<T>&   extents,
                                 int                 max_rounds)
         {
@@ -729,22 +709,21 @@
             if (verbose)
                 cout << "MFA: Encoding variable model " << i << " (adaptive)" << endl;
             
-            AdaptiveEncodeImpl(*(vars[i]), input, err_limit, weighted, local, extents, max_rounds);
+            AdaptiveEncodeImpl(*(vars[i]), input, err_limit, weighted, extents, max_rounds);
         }
 
         // Adaptive encode all models simultaneously
         void AdaptiveEncode(const PointSet<T>&  input,
                             T                   err_limit,
                             bool                weighted,
-                            bool                local,
                             const VectorX<T>&   extents,
                             int                 max_rounds)
         {
-            AdaptiveEncodeGeom(input, err_limit, weighted, local, extents, max_rounds);
+            AdaptiveEncodeGeom(input, err_limit, weighted, extents, max_rounds);
 
             for (int i = 0; i < nvars(); i++)
             {
-                AdaptiveEncodeVar(i, input, err_limit, weighted, local, extents, max_rounds);
+                AdaptiveEncodeVar(i, input, err_limit, weighted, extents, max_rounds);
             }
         }
     };      // class MFA
