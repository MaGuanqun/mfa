--- conflicted
+++ resolved
@@ -918,48 +918,9 @@
                 error(i) = fabs(cpt(i) - input.domain(idx, mfa_data.min_dim + i));
         }
 
-<<<<<<< HEAD
         // TODO This can be sped up significantly by NOT calling AbsCoordError.
         // By using AbsCoordError, we construct a Decoder for every single point.
         // Much faster to compute a single Decoder and call VolPt directly
-=======
-        void AbsPointSetDiff(
-            const   mfa::PointSet<T>& ps1,
-            const   mfa::PointSet<T>& ps2,
-                    mfa::PointSet<T>& diff,
-                    int               verbose)
-        {
-            if (!ps1.is_same_layout(ps2) || !ps1.is_same_layout(diff))
-            {
-                cerr << "ERROR: Incompatible PointSets in AbsPointSetDiff" << endl;
-                exit(1);
-            }
-
-#if defined( MFA_SERIAL) || defined( MFA_KOKKOS )   // serial version
-            int pt_dim = ps1.pt_dim;
-            diff.domain.leftCols(dom_dim) = ps1.domain.leftCols(dom_dim);
-            diff.domain.rightCols(pt_dim-dom_dim) = (ps1.domain.rightCols(pt_dim-dom_dim) - ps2.domain.rightCols(pt_dim-dom_dim)).cwiseAbs();
-#endif // MFA_SERIAL || MFA_KOKKOS
-#ifdef MFA_TBB
-            parallel_for (size_t(0), (size_t)diff.npts, [&] (size_t i)
-                {
-                    for (auto j = 0; j < dom_dim; j++)
-                    {
-                        diff.domain(i,j) = ps1.domain(i,j); // copy the geometric location of each point
-                    }
-                });
-
-            parallel_for (size_t(0), (size_t)diff.npts, [&] (size_t i)
-                {
-                    for (auto j = dom_dim; j < diff.pt_dim; j++)
-                    {
-                        diff.domain(i,j) = fabs(ps1.domain(i,j) - ps2.domain(i,j)); // compute distance between each science value
-                    }
-                });
-#endif // MFA_TBB
-        }
-
->>>>>>> dc821a0c
         void AbsPointSetError(
             const   mfa::PointSet<T>& base,
                     mfa::PointSet<T>& error)
