--- conflicted
+++ resolved
@@ -470,16 +470,9 @@
                         if (pt_it.idx() > 0 && ps.npts >= 100 && pt_it.idx() % (ps.npts / 100) == 0)
                             fprintf(stderr, "\r%.0f %% decoded", (T)pt_it.idx() / (T)(ps.npts) * 100);
                }
-<<<<<<< HEAD
-
-            }
-
-#endif      // end serial version
-=======
             }
 
 #endif          // end serial version
->>>>>>> a101121e
         }
 
         // decode at a regular grid using saved basis that is computed once by this function
