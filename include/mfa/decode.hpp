--- conflicted
+++ resolved
@@ -98,19 +98,6 @@
         }
     };
 
-<<<<<<< HEAD
-    // Custom DecodeInfo to be used with FastVolPt
-    template <typename T>
-    struct FastDecodeInfo
-    {
-        const Decoder<T>&   decoder;        // reference to decoder which uses this FastDecodeInfo
-        int                 dom_dim;        // domain dimension of model
-        vector<VectorX<T>>  N;              // vectors to hold basis functions
-        vector<vector<T>>   t;              // vector of temps
-        vector<int>         span;           // vector to hold spans which contain the given parameter
-        int                 ctrl_idx;       // index of the current control point
-        BasisFunInfo<T>     bfi;            // struct with pre-allocated scratch space for basis function computation
-=======
     // Custom DecodeInfo to be used with FastVolPt, FastGrad
     template <typename T>
     struct FastDecodeInfo
@@ -128,41 +115,16 @@
         int                         nders;      // number of derivatives currently supported by D & M
         vector<int>                 span;       // vector to hold spans which contain the given parameter
         int                         ctrl_idx;   // index of the current control point
->>>>>>> dc821a0c
 
         FastDecodeInfo(const Decoder<T>& decoder_) :
             decoder(decoder_),
             dom_dim(decoder.dom_dim),
-<<<<<<< HEAD
-=======
             nders(0),
             M(nullptr),
->>>>>>> dc821a0c
             bfi(decoder.q)
         {
             N.resize(dom_dim);
             span.resize(dom_dim);
-<<<<<<< HEAD
-            t.resize(dom_dim);
-
-            for (size_t i = 0; i < dom_dim; i++)
-            {
-                N[i]        = VectorX<T>::Zero(decoder.q[i]); // note this is different size than DecodeInfo
-            }
-
-            for (int i = 0; i < dom_dim - 1; i++)
-            {
-                t[i].resize(decoder.tot_iters / decoder.ds[i+1]);
-            }
-            t[dom_dim-1].resize(1);
-        }
-
-        // reset basic decode info
-        // Basic version: recomputing basis functions, no weights, no derivs, no TMesh
-        void Reset()
-        {
-            // FastVolPt does not require FastDecodeInfo to be reset as written
-=======
 
             for (size_t i = 0; i < dom_dim; i++)
             {
@@ -265,7 +227,6 @@
         void Reset()
         {
             // FastVolPt, FastGrad do not require FastDecodeInfo to be reset as written
->>>>>>> dc821a0c
         }
     };
 
@@ -419,42 +380,34 @@
 
 #endif              // end TBB version
 
-<<<<<<< HEAD
-#ifdef MFA_SERIAL   // serial version
-            DecodeInfo<T> decode_info(mfa_data, derivs);    // reusable decode point info for calling VolPt repeatedly
-
-            VectorX<T> cpt(mfa_data.dim());                       // evaluated point
-            VectorX<T> param(dom_dim);            // parameters for one point
-            VectorXi   ijk(dom_dim);      // vector of param indices (structured grid only)
-=======
-#if defined( MFA_SERIAL) || defined (MFA_KOKKOS)
->>>>>>> dc821a0c
-
+#if defined(MFA_SERIAL) || defined (MFA_KOKKOS)
             // use DecodeGrid for structured case that already has KOKKOS
-            if (ps.structured && 0 == derivs.size() )
+            if (ps.is_structured() && 0 == derivs.size() )
             {
                 auto pt_min = ps.begin();
                 auto pt_max = ps.last();
-                VectorX<T>   min_params, max_params;
+                VectorX<T>   min_params(dom_dim), max_params(dom_dim);
                 pt_min.params(min_params);
                 pt_max.params(max_params);
+                // TODO: This is incorrect. Using DecodeGrid here will always decode on an equispaced
+                //       grid.  However, ps may be structured and not equispaced. This method should
+                //       decode on EXACTLY the parameters of ps.
+                //
+                //      This was added because DecodeGrid has a KOKKOS implementation. Need to find another
+                //      place to put this, or simply extend the KOKKOS to arbitrary structured grids
                 DecodeGrid(ps.domain, min_dim, max_dim, min_params, max_params, ps.g.ndom_pts );
  //               cout << " after DecodeGrid: ndom: " << min_dim << " " <<  max_dim << " " << ps.g.ndom_pts <<  " ps.domain \n" << ps.domain ;
             }
             else
             {
                 DecodeInfo<T> decode_info(mfa_data, derivs);    // reusable decode point info for calling VolPt repeatedly
-                VectorX<T> cpt(last + 1);                       // evaluated point
-                VectorX<T> param(mfa_data.dom_dim);            // parameters for one point
-                VectorXi   ijk(mfa_data.dom_dim);      // vector of param indices (structured grid only)
-
-<<<<<<< HEAD
-                if (saved_basis && ps.is_structured())
-=======
+                VectorX<T> cpt(mfa_data.dim());                       // evaluated point
+                VectorX<T> param(dom_dim);            // parameters for one point
+                VectorXi   ijk(dom_dim);      // vector of param indices (structured grid only)
+
                 auto pt_it  = ps.begin();
                 auto pt_end = ps.end();
                 for (; pt_it != pt_end; ++pt_it)
->>>>>>> dc821a0c
                 {
                     // Get parameter values and indices at current point
                     pt_it.params(param);
@@ -462,30 +415,39 @@
                     // compute approximated point for this parameter vector
 
 #ifndef MFA_TMESH   // original version for one tensor product
-                    // debug
-                    if (pt_it.idx() == 0)
-                        fprintf(stderr, "Using VolPt\n");
-                    VolPt(param, cpt, decode_info, mfa_data.tmesh.tensor_prods[0], derivs);
-#else           // tmesh version
+                    if (saved_basis && ps.is_structured())
+                    {
+                        if (pt_it.idx() == 0)
+                            fprintf(stderr, "Using Volpt_saved_basis\n");
+
+                        pt_it.ijk(ijk);
+                        VolPt_saved_basis(ijk, param, cpt, decode_info, mfa_data.tmesh.tensor_prods[0]);
+                    }
+                    else
+                    {
+                        if (pt_it.idx() == 0)
+                            fprintf(stderr, "Using VolPt\n");
+
+                        VolPt(param, cpt, decode_info, mfa_data.tmesh.tensor_prods[0], derivs);
+                    }
+
+                    
+#else   // tmesh version
                     if (pt_it.idx() == 0)
                         fprintf(stderr, "Using VolPt_tmesh\n");
+
                     VolPt_tmesh(param, cpt);
-#endif          // end serial version
-
-<<<<<<< HEAD
-                ps.domain.block(pt_it.idx(), min_dim, 1, mfa_data.dim()) = cpt.transpose();
-=======
-                    ps.domain.block(pt_it.idx(), min_dim, 1, max_dim - min_dim + 1) = cpt.transpose();
->>>>>>> dc821a0c
+#endif  // end tmesh flag
+
+                    ps.domain.block(pt_it.idx(), min_dim, 1, mfa_data.dim()) = cpt.transpose();
 
                     // print progress
                     if (verbose)
                         if (pt_it.idx() > 0 && ps.npts >= 100 && pt_it.idx() % (ps.npts / 100) == 0)
                             fprintf(stderr, "\r%.0f %% decoded", (T)pt_it.idx() / (T)(ps.npts) * 100);
                }
-
-#endif
-            }
+            }
+#endif  // end serial/kokkos version
         }
 
         void AxisIntegral(  const TensorProduct<T>& tensor,
@@ -1673,8 +1635,6 @@
 #endif
         }
 
-<<<<<<< HEAD
-=======
 
         void FastGrad(
             const VectorX<T>&           param,
@@ -1812,7 +1772,6 @@
                 *out_val = di.td[dom_dim][dom_dim - 1][0];
         }
 
->>>>>>> dc821a0c
         // Fast implementation of VolPt for simple MFA models
         // Requirements:
         //   * Model does not use weights (must define MFA_NO_WEIGHTS)
@@ -1836,11 +1795,7 @@
             // compute spans and basis functions for the given parameters
             for (int i = 0; i < dom_dim; i++)
             {
-<<<<<<< HEAD
                 di.span[i] = mfa_data.tmesh.FindSpan(i, param(i));
-=======
-                di.span[i] = mfa_data.FindSpan(i, param(i));
->>>>>>> dc821a0c
 
                 mfa_data.FastBasisFuns(i, param(i), di.span[i], di.N[i], di.bfi);
             }
@@ -1863,21 +1818,12 @@
             // First domain dimension, we multiply basis functions with control points
             for (int m = 0, id = 0; m < tot_iters; m += q0, id++)
             {
-<<<<<<< HEAD
-                di.t[0][id] = 0;
-                di.ctrl_idx = start_ctrl_idx + jumps(m);
-
-                for (int a = 0; a < q0; a++)
-                {
-                    di.t[0][id] += di.N[0](a) * tensor.ctrl_pts(di.ctrl_idx + a);
-=======
                 di.ctrl_idx = start_ctrl_idx + jumps(m);
 
                 di.t[0][id] = di.N[0][0] * tensor.ctrl_pts(di.ctrl_idx);
                 for (int a = 1; a < q0; a++)
                 {
                     di.t[0][id] += di.N[0][a] * tensor.ctrl_pts(di.ctrl_idx + a);
->>>>>>> dc821a0c
                 }
             }
 
@@ -1889,17 +1835,10 @@
                 tsz = di.t[k-1].size();
                 for (int m = 0, id = 0; m < tsz; m += qcur, id++)
                 {
-<<<<<<< HEAD
-                    di.t[k][id] = 0;
-                    for (int l = 0; l < qcur; l++)
-                    {
-                        di.t[k][id] += di.N[k](l) * di.t[k-1][m + l];
-=======
                     di.t[k][id] = di.N[k][0] * di.t[k-1][m];
                     for (int l = 1; l < qcur; l++)
                     {
                         di.t[k][id] += di.N[k][l] * di.t[k-1][m + l];
->>>>>>> dc821a0c
                     }
                 }
             }
