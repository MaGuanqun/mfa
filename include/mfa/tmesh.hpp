--- conflicted
+++ resolved
@@ -715,10 +715,7 @@
             }
             side_tensor.level           = exist_tensor.level;
             side_tensor.done            = exist_tensor.done;
-<<<<<<< HEAD
-=======
             side_tensor.parent          = exist_tensor.parent;
->>>>>>> 9a948e0a
             TensorIdx side_tensor_idx   = tensor_prods.size();      // index of new tensor to be added
 
 //             if (debug)
@@ -927,11 +924,7 @@
                                       int               cur_dim,
                                       bool              check = true) const             // check that global and local indices refer to same knot
         {
-<<<<<<< HEAD
-            return global2local_knot_idx(knot_idx, tensor_prods[t_idx], cur_dim);
-=======
             return global2local_knot_idx(knot_idx, tensor_prods[t_idx], cur_dim, check);
->>>>>>> 9a948e0a
         }
 
         // convert global knot_idx to local_knot_idx in existing_tensor in current dim.
@@ -950,11 +943,7 @@
                 fmt::print(stderr, "Error: in global2local_knot_idx, knot_idx is not within min, max knot_idx of existing tensor\n");
                 fmt::print(stderr, "cur_dim {} knot_idx {} t.knot_mins [{}] t.knot_maxs [{}]\n",
                         cur_dim, knot_idx, fmt::join(t.knot_mins, ","), fmt::join(t.knot_maxs, ","));
-<<<<<<< HEAD
-                print(true, true, false, false);
-=======
 //                 print(true, true, false, false);
->>>>>>> 9a948e0a
                 abort();
             }
 
@@ -964,17 +953,6 @@
             // if knot_idx is at a deeper level than the tensor (not included), then overcounted by 1
             if (all_knot_levels[cur_dim][knot_idx] > cur_level && local_knot_idx > 0)
                 local_knot_idx--;
-
-            // sanity check that global and local indices refer to same knot
-            if (check && t.knot_idxs[cur_dim].size() && knot_idx != t.knot_idxs[cur_dim][local_knot_idx])
-            {
-                fmt::print("Error: global2local_knot_idx(): knot_idx and local_knot_idx index different knots. This should not happen.\n");
-                fmt::print(stderr, "cur_dim {} knot_idx {} local_knot_idx {} t.knot_idxs[local_knot_idx] {} (should equal knot_idx {})\n",
-                        cur_dim, knot_idx, local_knot_idx, t.knot_idxs[cur_dim][local_knot_idx], knot_idx);
-                fmt::print(stderr, "tensor knot mins [{}] knot maxs [{}]\n", fmt::join(t.knot_mins, ","), fmt::join(t.knot_maxs, ","));
-                print(true, true, false, false);
-                abort();
-            }
 
             // sanity check that global and local indices refer to same knot
             if (check && t.knot_idxs[cur_dim].size() && knot_idx != t.knot_idxs[cur_dim][local_knot_idx])
@@ -1413,32 +1391,6 @@
                 clamp_to_parent(inout, pad, edge_pad);
         }
 
-<<<<<<< HEAD
-        // finds the tensor containing a point in index space
-        // starts with the parent tensor, then its neighbors, then all tensors
-        // if the point is on a boundary between tensors, finds the first match
-        // if adjust_pt is true and pt is in the knot_mins, knot_maxs of a tensor but is at a deeper level
-        // than the tensor, adjusts pt to the tensor level (potentially dangerous side effect)
-        TensorIdx find_tensor(vector<KnotIdx>&          pt,             // multidim point in index space (input/output, may be adjusted by this routine)
-                              TensorIdx                 parent_idx,     // parent tensor, search starts here
-                              bool                      adjust_pt,      // whether to adjust pt for level of found tensor (potentially dangerous side effect)
-                              bool&                     found) const    // (output) success
-        {
-            auto& parent = tensor_prods[parent_idx];
-            vector<KnotIdx> temp_pt = pt;
-
-            // parent tensor
-            if (in(pt, tensor_prods[parent_idx], true))
-            {
-                found = true;
-                if (!adjust_pt)
-                    pt = temp_pt;
-                return parent_idx;
-            }
-
-            // neighbors of parent tensor
-            for (auto i = 0; i < dom_dim_; i++)
-=======
         //         DEPRECATED, not used
 //         // finds the tensor containing a point in index space
 //         // starts with the parent tensor, then its neighbors, then all tensors
@@ -1677,61 +1629,20 @@
             const TensorProduct<T>& t = tensor_prods[tensor_idx];
 
             for (auto i = 0; i < t.prev[cur_dim].size(); i++)
->>>>>>> 9a948e0a
-            {
-                for (auto j = 0; j < parent.prev[i].size(); j++)
-                {
-                    pt = temp_pt;
-                    if (in(pt, tensor_prods[parent.prev[i][j]], true))
-                    {
-                        found = true;
-                        if (!adjust_pt)
-                            pt = temp_pt;
-                        return parent.prev[i][j];
-                    }
-                }
-                for (auto j = 0; j < parent.next[i].size(); j++)
-                {
-                    pt = temp_pt;
-                    if (in(pt, tensor_prods[parent.next[i][j]], true))
-                    {
-                        found = true;
-                        if (!adjust_pt)
-                            pt = temp_pt;
-                        return parent.next[i][j];
-                    }
-                }
-            }
-
-            // all tensors
-            for (auto i = 0; i < tensor_prods.size(); i++)
-            {
-                pt = temp_pt;
-                if (in(pt, tensor_prods[i], true))
-                {
-                    found = true;
-                    if (!adjust_pt)
-                        pt = temp_pt;
-                    return i;
-                }
-            }
-            found = false;
-            return 0;
-        }
-
-<<<<<<< HEAD
-        // finds the tensor containing a point in parameter space
-        // starts with the parent tensor, then its neighbors, then all tensors
-        // if the point is on a boundary between tensors, finds the first match
-        TensorIdx find_tensor(const VectorX<T>&     param,          // multidim parameter point
-                              TensorIdx             parent_idx,     // parent tensor, search starts here
-                              bool&                 found) const    // (output) success
-        {
-            auto& parent = tensor_prods[parent_idx];
-
-            // parent tensor
-            if (in(param, tensor_prods[parent_idx]))
-=======
+            {
+                const TensorProduct<T>&   tp = tensor_prods[t.prev[cur_dim][i]];
+                if (pt[cur_dim] >= tp.knot_mins[cur_dim] && pt[cur_dim] <= tp.knot_maxs[cur_dim])
+                    neighbor_idxs.push_back(t.prev[cur_dim][i]);
+            }
+
+            for (auto i = 0; i < t.next[cur_dim].size(); i++)
+            {
+                const TensorProduct<T>&   tn = tensor_prods[t.next[cur_dim][i]];
+                if (pt[cur_dim] >= tn.knot_mins[cur_dim] && pt[cur_dim] <= tn.knot_maxs[cur_dim])
+                    neighbor_idxs.push_back(t.next[cur_dim][i]);
+            }
+        }
+
         // given an anchor in index space, find given number of previous intersecting knot lines in a given dim. in index space
         // writes anchor[cur_dim] at start_pos + nknots - 1
         // assumes caller allocated loc_knots to desired size, which could be larger than nknots because of nonzero start_pos
@@ -1747,206 +1658,6 @@
             // sanity check that anchor is in the current tensor
             const TensorProduct<T>& t = tensor_prods[t_idx];
             for (auto j = 0; j < dom_dim_; j++)
->>>>>>> 9a948e0a
-            {
-                found = true;
-                return parent_idx;
-            }
-            // neighbors of parent tensor
-            for (auto i = 0; i < dom_dim_; i++)
-            {
-                for (auto j = 0; j < parent.prev[i].size(); j++)
-                {
-<<<<<<< HEAD
-                    if (in(param, tensor_prods[parent.prev[i][j]]))
-                    {
-                        found = true;
-                        return parent.prev[i][j];
-                    }
-                }
-                for (auto j = 0; j < parent.next[i].size(); j++)
-                {
-                    if (in(param, tensor_prods[parent.next[i][j]]))
-                    {
-                        found = true;
-                        return parent.next[i][j];
-                    }
-=======
-                    fmt::print(stderr, "Error: prev_knot_intersections(): anchor [{}] is outside of tensor {} knot mins [{}] maxs [{}]. This should not happen.\n",
-                            fmt::join(anchor, ","), t_idx, fmt::join(t.knot_mins, ","), fmt::join(t.knot_maxs, ","));
-                    abort();
->>>>>>> 9a948e0a
-                }
-            }
-            // all tensors
-            for (auto i = 0; i < tensor_prods.size(); i++)
-            {
-                if (in(param, tensor_prods[i]))
-                {
-                    found = true;
-                    return i;
-                }
-            }
-            found = false;
-            return 0;
-        }
-
-<<<<<<< HEAD
-        // checks if a point in parameter space is in a tensor product
-        bool in(const VectorX<T>&       param,
-                const TensorProduct<T>& tensor) const
-        {
-            // check knot_mins, knot_maxs first
-            for (auto i = 0; i < dom_dim_; i++)
-            {
-                if (param(i) < all_knots[i][tensor.knot_mins[i]] || param(i) > all_knots[i][tensor.knot_maxs[i]])
-                    return false;
-
-                // for even degree, pt at max edge of tensor that is interior, belongs to the next tensor
-                if (param(i) == all_knots[i][tensor.knot_maxs[i]] && tensor.knot_maxs[i] < all_knots[i].size() - 1 && p_(i) % 2 == 0)
-                    return false;
-            }
-
-            // find spans for param and call the matching function
-            vector<KnotIdx> pt_(dom_dim_);
-            for (auto i = 0; i < dom_dim_; i++)
-                pt_[i] = FindSpan(i, param(i), tensor);
-
-            return in(pt_, tensor, false);
-        }
-
-        // checks if a point in index space is in a tensor product
-        // if adjust_pt is true and pt is in the knot_mins, knot_maxs of the tensor but is at a deeper level
-        // than the tensor, adjusts pt to the tensor level (potentially dangerous side effect)
-        // point is given in Eigen vector format
-        bool in(
-                VectorXi&               pt,                         // input and output, may be ajusted by this routine
-                const TensorProduct<T>& tensor,
-                bool                    adjust_pt) const            // adjust point to be at level of tensor
-        {
-            // convert pt to std::vector and call the matching function
-            vector<KnotIdx> pt_(dom_dim_);
-            for (auto i = 0; i < dom_dim_; i++)
-                pt_[i] = pt(i);
-            bool retval = in(pt_, tensor, adjust_pt);
-
-            // copy back to Eigen vector in case point is adjusted
-            if (adjust_pt)
-            {
-                for (auto i = 0; i < dom_dim_; i++)
-                    pt(i) = pt_[i];
-            }
-
-            return retval;
-        }
-
-        // checks if a point in index space is in a tensor product
-        // if adjust_pt is true and pt is in the knot_mins, knot_maxs of the tensor but is at a deeper level
-        // than the tensor, adjusts pt to the tensor level (potentially dangerous side effect)
-        // point is given in std::vector format
-        bool in(
-                vector<KnotIdx>&        pt,                         // input and output, mayb be adjusted by this routine
-                const TensorProduct<T>& tensor,                     // tensor product
-                bool                    adjust_pt) const            // adjust point to be at level of tensor
-                                                                    // caution: potentially dangerous side effect
-        {
-            // check knot_mins, knot_maxs first
-            for (auto i = 0; i < dom_dim_; i++)
-            {
-                if (pt[i] < tensor.knot_mins[i] || pt[i] > tensor.knot_maxs[i])
-                    return false;
-
-                // for even degree, pt at max edge of tensor that is interior, belongs to the next tensor
-                if (pt[i] == tensor.knot_maxs[i] && tensor.knot_maxs[i] < all_knots[i].size() - 1 && p_(i) % 2 == 0)
-                    return false;
-
-                // adjust pt to same level as tensor
-                if (adjust_pt)
-                {
-                    while (pt[i] && all_knot_levels[i][pt[i]] > tensor.level)
-                        pt[i]--;
-                }
-            }
-
-            // pt matching max side of tensor requires extra care for interior tensors with odd degree
-
-            size_t ctrl_idx = anchor_ctrl_pt_idx(tensor, pt);
-
-            for (auto i = 0; i < dom_dim_; i++)
-            {
-                if (pt[i] == tensor.knot_maxs[i] && tensor.knot_maxs[i] < all_knots[i].size() - 1 && p_(i) % 2 == 1)
-                {
-                    // debug TODO: remove once code is stable
-                    if (tensor.weights.size()  && (ctrl_idx < 0 || ctrl_idx >= tensor.weights.size()))
-                    {
-                        fmt::print(stderr, "Error: in(): ctrl_idx out of range\n");
-                        abort();
-                    }
-
-                    // check for MFA_NAW control point at max edge in this dim
-                    if (tensor.weights.size() && tensor.weights(ctrl_idx) == MFA_NAW)
-                        return false;
-                }
-            }
-
-            return true;
-        }
-
-        // checks if a point in index space is in [knot_mins, knot_maxs] in all dims
-        // point is given in std::vector format
-        bool in(const vector<KnotIdx>&  pt,
-                const vector<KnotIdx>&  knot_mins,
-                const vector<KnotIdx>&  knot_maxs) const
-        {
-            for (auto i = 0; i < dom_dim_; i++)
-            {
-                if (pt[i] < knot_mins[i] || pt[i] > knot_maxs[i])
-                    return false;
-            }
-
-            return true;
-        }
-
-        // checks if a point in index space is in the neighbors of a tensor product, for one dimension
-        void in_neighbors(const vector<KnotIdx>&    pt,                     // anchor point in index space
-                          int                       cur_dim,                // current dimension
-                          int                       tensor_idx,             // index of current tensor
-                          vector<int>&              neighbor_idxs) const    // (output) neighbor tensor idxs containing the point in cur_dim
-        {
-            const TensorProduct<T>& t = tensor_prods[tensor_idx];
-
-            for (auto i = 0; i < t.prev[cur_dim].size(); i++)
-            {
-                const TensorProduct<T>&   tp = tensor_prods[t.prev[cur_dim][i]];
-                if (pt[cur_dim] >= tp.knot_mins[cur_dim] && pt[cur_dim] <= tp.knot_maxs[cur_dim])
-                    neighbor_idxs.push_back(t.prev[cur_dim][i]);
-            }
-
-            for (auto i = 0; i < t.next[cur_dim].size(); i++)
-            {
-                const TensorProduct<T>&   tn = tensor_prods[t.next[cur_dim][i]];
-                if (pt[cur_dim] >= tn.knot_mins[cur_dim] && pt[cur_dim] <= tn.knot_maxs[cur_dim])
-                    neighbor_idxs.push_back(t.next[cur_dim][i]);
-            }
-        }
-
-        // given an anchor in index space, find given number of previous intersecting knot lines in a given dim. in index space
-        // writes anchor[cur_dim] at start_pos + nknots - 1
-        // assumes caller allocated loc_knots to desired size, which could be larger than nknots because of nonzero start_pos
-        // TODO: unused and untested; written but turned out to be unnecessary, may be useful sometime, but would need to be tested first
-        void prev_knot_intersections_dim(
-                const vector<KnotIdx>&      anchor,                 // multidim knot indices of anchor for odd degree or
-                                                                    // knot indices of start of rectangle containing anchor for even degree
-                TensorIdx                   t_idx,                  // index of tensor product containing anchor
-                bool                        ctrl_pt_anchor,         // whether pt refers to control point anchor (shifted 1/2 space for even degree)
-                int                         dim,                    // current dimension to intersect
-                int                         nknots,                 // number of knot intersections to find, including anchor
-                int                         start_pos,              // starting position of writing the knots in loc_knots (often 0, but can write result starting offset from start)
-                vector<KnotIdx>&            loc_knots) const        // (output) knot intersections in index space
-        {
-            // sanity check that anchor is in the current tensor
-            const TensorProduct<T>& t = tensor_prods[t_idx];
-            for (auto j = 0; j < dom_dim_; j++)
             {
                 if (anchor[j] < t.knot_mins[j] || anchor[j] > t.knot_maxs[j])
                 {
@@ -1982,155 +1693,11 @@
                 }
 
                 if (cur[dim] > 0)                                       // more knots in the tmesh
-                {
-                    // DEPRECATE
-                    // check if next knot borders a higher level; if so, switch to higher level tensor
-//                     border_higher_level(cur, cur_tensor, cur_level);
-
-                    // record the knot
-                    loc_knots[anchor_pos - j - 1] = cur[dim];
-                }
-=======
-            assert(anchor.size() == dom_dim_);
-            vector<NeighborTensor> unused;
-
-            KnotIdx         anchor_pos      = start_pos + nknots - 1;   // position of the anchor, which is the end of the knots
-            loc_knots[anchor_pos]           = anchor[dim];              // copy the anchor
-            KnotIdx         cur_knot_idx    = anchor[dim];
-            TensorIdx       cur_tensor      = t_idx;
-            int             cur_level       = tensor_prods[t_idx].level;// level of tensor product
-            vector<KnotIdx> cur             = anchor;                   // current knot location in the tmesh (index space)
-
-            // from the anchor in the min. direction
-            for (int j = 0; j < nknots - 1; j++)                        // already copied anchor, nknots -1 left
-            {
-                // find the next knot and the tensor containing it
-                int count       = 0;
-                int max_count   = 10;
-                while (cur[dim] > 0 && !next_inter(tensor_prods[cur_tensor].prev[dim], dim, -1, cur, cur_tensor, cur_level) && count < max_count)
-                    count++;
-                if (count >= max_count)
-                {
-                    fmt::print(stderr, "Error: prev_knot_intersections_dim(): max attempts at constructing local knot vector in min. direction exceeded\n");
-                    fmt::print(stderr, "dim {} anchor {} t_idx {}\n", dim, fmt::join(anchor, ","), t_idx);
-                    abort();
-                }
-
-                if (cur[dim] > 0)                                       // more knots in the tmesh
                     loc_knots[anchor_pos - j - 1] = cur[dim];           // record the knot
->>>>>>> 9a948e0a
                 else                                                    // no more knots in the tmesh
                     loc_knots[anchor_pos - j - 1] = 0;                  // repeat first index as many times as needed
             }       // for j knots
         }
-<<<<<<< HEAD
-
-        // given an anchor in index space, find given number of next intersecting knot lines in a given dim. in index space
-        // writes anchor[cur_dim] at start_pos
-        // assumes caller allocated loc_knots to desired size, which could be larger than nknots because of nonzero start_pos
-        // TODO: unused and untested; written but turned out to be unnecessary, may be useful sometime, but would need to be tested first
-        void next_knot_intersections_dim(
-                const vector<KnotIdx>&      anchor,                 // multidim knot indices of anchor for odd degree or
-                                                                    // knot indices of start of rectangle containing anchor for even degree
-                TensorIdx                   t_idx,                  // index of tensor product containing anchor
-                int                         dim,                    // current dimension to intersect
-                int                         nknots,                 // number of knot intersections to find, including anchor
-                int                         start_pos,              // starting position of writing the knots in loc_knots (often 0, but can write result starting offset from start)
-                vector<KnotIdx>&            loc_knots) const        // (output) knot intersections in index space
-        {
-            // sanity check that anchor is in the current tensor
-            const TensorProduct<T>& t = tensor_prods[t_idx];
-            for (auto j = 0; j < dom_dim_; j++)
-            {
-                if (anchor[j] < t.knot_mins[j] || anchor[j] > t.knot_maxs[j])
-                {
-                    fmt::print(stderr, "Error: next_knot_intersections(): anchor [{}] is outside of tensor {} knot mins [{}] maxs [{}]. This should not happen.\n",
-                            fmt::join(anchor, ","), t_idx, fmt::join(t.knot_mins, ","), fmt::join(t.knot_maxs, ","));
-                    abort();
-                }
-            }
-
-            assert(anchor.size() == dom_dim_);
-            vector<NeighborTensor> unused;
-
-            loc_knots[start_pos]            = anchor[dim];              // copy the anchor
-            KnotIdx         cur_knot_idx    = anchor[dim];
-            TensorIdx       cur_tensor      = t_idx;
-            int             cur_level       = tensor_prods[t_idx].level;// level of tensor product
-            vector<KnotIdx> cur             = anchor;                   // current knot location in the tmesh (index space)
-
-            // from the anchor in the max. direction
-            for (int j = 0; j < nknots-1; j++)                          // already copied anchor, nknots - 1 left
-            {
-                // find the next knot and the tensor containing it
-                int count       = 0;
-                int max_count   = 10;
-                while (cur[dim] < all_knots[dim].size() - 1 &&
-                        !next_inter(tensor_prods[cur_tensor].next[dim], dim, 1, cur, cur_tensor, cur_level) && count < max_count)
-                    count++;
-                if (count >= max_count)
-                {
-                    fmt::print(stderr, "Error: next_knot_intersections_dim(): max attempts at constructing local knot vector in max. direction exceeded\n");
-                    fmt::print(stderr, "dim {} anchor {} t_idx {}\n", dim, fmt::join(anchor, ","), t_idx);
-                    abort();
-                }
-
-                if (cur[dim] < all_knots[dim].size() - 1)
-                {
-                    // DEPRECATE
-                    // if next knot borders a higher level; switch to higher level tensor
-//                     border_higher_level(cur, cur_tensor, cur_level);
-
-                    // record the knot
-                    loc_knots[start_pos + j + 1] = cur[dim];
-                }
-                else                                                        // no more knots in the tmesh
-                    loc_knots[start_pos + j + 1] = all_knots[dim].size() - 1;   // repeat last index as many times as needed
-            }       // for j knots
-        }
-
-        // given an anchor in index space, find intersecting knot lines in index space
-        // in -/+ directions in all dimensions
-        void knot_intersections(const vector<KnotIdx>&      anchor,                 // knot indices of anchor for odd degree or
-                                                                                    // knot indices of start of rectangle containing anchor for even degree
-                                TensorIdx                   t_idx,                  // index of tensor product containing anchor
-                                vector<vector<KnotIdx>>&    loc_knots,              // (output) local knot vector in index space
-                                int                         extra_p = 0) const      // extra degree in each dim, producing larger local knot vector
-        {
-            // degree to use
-            VectorXi p = p_.array() + extra_p;
-
-            // sanity check that anchor is in the current tensor
-            const TensorProduct<T>& t = tensor_prods[t_idx];
-            for (auto j = 0; j < dom_dim_; j++)
-            {
-                if (anchor[j] < t.knot_mins[j] || anchor[j] > t.knot_maxs[j])
-                    throw MFAError(fmt::format("knot_intersections(): anchor [{}] is outside of tensor {} knot mins [{}] maxs [{}]\n",
-                            fmt::join(anchor, ","), t_idx, fmt::join(t.knot_mins, ","), fmt::join(t.knot_maxs, ",")));
-            }
-
-            loc_knots.resize(dom_dim_);
-            assert(anchor.size() == dom_dim_);
-
-            int max_level = tensor_prods[t_idx].level;                      // level of tensor product
-
-            vector<NeighborTensor> unused;
-
-            // walk the t-mesh in all dimensions, min. and max. directions outward from the anchor
-            // looking for intersecting knot lines
-
-            for (auto i = 0; i < dom_dim_; i++)                             // for all dims
-            {
-                loc_knots[i].resize(p(i) + 2);                             // support of basis func. is p+2 knots (p+1 spans) by definition
-
-                KnotIdx start, min, max;
-                if (p(i) % 2)                                              // odd degree
-                    start = min = max = (p(i) + 1) / 2;
-                else                                                        // even degree
-                {
-                    start = min = p(i) / 2;
-                    max         = p(i) / 2 + 1;
-=======
 
         // given an anchor in index space, find given number of next intersecting knot lines in a given dim. in index space
         // writes anchor[cur_dim] at start_pos
@@ -2153,7 +1720,6 @@
                     fmt::print(stderr, "Error: next_knot_intersections(): anchor [{}] is outside of tensor {} knot mins [{}] maxs [{}]. This should not happen.\n",
                             fmt::join(anchor, ","), t_idx, fmt::join(t.knot_mins, ","), fmt::join(t.knot_maxs, ","));
                     abort();
->>>>>>> 9a948e0a
                 }
             }
 
@@ -2177,55 +1743,6 @@
                     count++;
                 if (count >= max_count)
                 {
-<<<<<<< HEAD
-                    // find the next knot and the tensor containing it
-                    int count       = 0;
-                    int max_count   = 10;
-                    while (cur[i] > 0 && !next_inter(tensor_prods[cur_tensor].prev[i], i, -1, cur, cur_tensor, cur_level) && count < max_count)
-                        count++;
-                    if (count >= max_count)
-                        throw MFAError(fmt::format("knot_intersections(): too many attempts at constructing local knot vector in min. direction; dim {} anchor {} t_idx {}\n",
-                                    i, fmt::join(anchor, ","), t_idx));
-
-                    if (cur[i] > 0)                                         // more knots in the tmesh
-                    {
-                        // DEPRECATE
-//                         // check if next knot borders a higher level; if so, switch to higher level tensor
-//                         border_higher_level(cur, cur_tensor, cur_level);
-
-                        // record the knot
-                        loc_knots[i][start - j - 1] = cur[i];
-                    }
-                    else                                                    // no more knots in the tmesh
-                        loc_knots[i][start - j - 1] = 0;                    // repeat first index as many times as needed
-
-                }       // for j knots
-
-                // reset back to anchor
-                cur_knot_idx    = loc_knots[i][start];
-                cur_tensor      = t_idx;
-                cur_level       = max_level;
-                cur             = anchor;
-
-                // from the anchor in the max. direction
-                for (int j = 0; j < max; j++)                               // add 'max' more knots in maximum direction from the anchor
-                {
-                    // find the next knot and the tensor containing it
-                    int count       = 0;
-                    int max_count   = 10;
-                    while (cur[i] < all_knots[i].size() - 1 &&
-                            !next_inter(tensor_prods[cur_tensor].next[i], i, 1, cur, cur_tensor, cur_level) && count < max_count)
-                        count++;
-                    if (count >= max_count)
-                        throw MFAError(fmt::format("knot_intersections(): too many attempts at constructing local knot vector in max. direction; dim {} anchor {} t_idx {}\n",
-                                    i, fmt::join(anchor, ","), t_idx));
-
-                    if (cur[i] < all_knots[i].size() - 1)
-                    {
-                        // DEPRECATE
-//                         // if next knot borders a higher level; switch to higher level tensor
-//                         border_higher_level(cur, cur_tensor, cur_level);
-=======
                     fmt::print(stderr, "Error: next_knot_intersections_dim(): max attempts at constructing local knot vector in max. direction exceeded\n");
                     fmt::print(stderr, "dim {} anchor {} t_idx {}\n", dim, fmt::join(anchor, ","), t_idx);
                     abort();
@@ -2274,7 +1791,6 @@
             assert(anchor.size() == dom_dim_);
 
             int max_level = tensor_prods[t_idx].level;                  // level of tensor product
->>>>>>> 9a948e0a
 
             // walk the t-mesh in current dimension, min. and max. directions outward from the anchor
             // looking for interecting knot lines
@@ -2413,26 +1929,6 @@
             return true;
         }
 
-<<<<<<< HEAD
-        //         DEPRECATE
-//         // check if target knot index borders a higher level in the given dimension; if so, switch to higher level tensor
-//         void border_higher_level(const vector<KnotIdx>& target,             // target knot indices
-//                                  TensorIdx&             cur_tensor,         // (input / output) highest level neighbor tensor containing the target
-//                                  int&                   cur_level) const    // (input / output) level of current tensor
-//         {
-//             for (auto k = 0; k < tensor_prods.size(); k++)
-//             {
-//                 if (in(target, tensor_prods[k].knot_mins, tensor_prods[k].knot_maxs) &&
-//                         tensor_prods[k].level > cur_level)
-//                 {
-//                     cur_tensor  = k;
-//                     cur_level   = tensor_prods[k].level;
-//                 }
-//             }
-//         }
-
-=======
->>>>>>> 9a948e0a
         // given a point in parameter space to decode, compute p + 1 anchor points in all dims in knot index space
         // anchors correspond to those basis functions that cover the decoding point
         // anchors are the centers of basis functions and locations of corresponding control points, in knot index space
@@ -2638,10 +2134,7 @@
         void domain_pts(TensorIdx               t_idx,              // index of current tensor product
                         vector<vector<T>>&      params,             // params of input points
                         bool                    extend,             // extend input points to cover neighbors (eg., constraints)
-<<<<<<< HEAD
-=======
                         int                     extra_cons,         // extra constraints beyond normal extension (if extend is true)
->>>>>>> 9a948e0a
                         vector<size_t>&         start_idxs,         // (output) starting idxs of input points
                         vector<size_t>&         end_idxs) const     // (output) ending idxs of input points
         {
@@ -2660,17 +2153,9 @@
             if (extend)
             {
                 // extend by p/2 + 2 knots from the min corner in all dimensions and then take the min corner of that extension
-<<<<<<< HEAD
-                knot_intersections(min_anchor, t_idx, local_knot_idxs, 2);
-                for (auto k = 0; k < dom_dim_; k++)
-                    // DEPRECATE
-//                         start_knot_idxs[k] = local_knot_idxs[k][0]; // both even and odd degree: front knot of local knot vector
-                        start_knot_idxs[k] = local_knot_idxs[k][1]; // both even and odd degree: 1 after front of local knot vector
-=======
                 knot_intersections(min_anchor, t_idx, local_knot_idxs, 2 + extra_cons);
                 for (auto k = 0; k < dom_dim_; k++)
                     start_knot_idxs[k] = local_knot_idxs[k][1]; // both even and odd degree: 1 after front of local knot vector
->>>>>>> 9a948e0a
             }
             else
             {
@@ -2691,17 +2176,9 @@
             if (extend)
             {
                 // extend by p/2 + 2 knots from the max corner in all dimensions and then take the max corner of that extension
-<<<<<<< HEAD
-                knot_intersections(max_anchor, t_idx, local_knot_idxs, 2);
-                for (auto k = 0; k < dom_dim_; k++)
-                    // DEPRECATE
-//                         end_knot_idxs[k] = local_knot_idxs[k][local_knot_idxs[k].size() - 2]; // both even and odd degree: 1 before back of local knot vector
-                        end_knot_idxs[k] = local_knot_idxs[k][local_knot_idxs[k].size() - 3]; // both even and odd degree: 2 before back of local knot vector
-=======
                 knot_intersections(max_anchor, t_idx, local_knot_idxs, 2 + extra_cons);
                 for (auto k = 0; k < dom_dim_; k++)
                     end_knot_idxs[k] = local_knot_idxs[k][local_knot_idxs[k].size() - 3]; // both even and odd degree: 2 before back of local knot vector
->>>>>>> 9a948e0a
             }
             else
             {
@@ -2720,17 +2197,7 @@
                 // start point begins at all_knot_param_idxs[start_knot_idxs]
                 start_idxs[k]   = all_knot_param_idxs[k][start_knot_idxs[k]];
 
-                // DEPRECATE
-                // corner case: if extending and start point = param(start_knot_idx), increment start point
-                // because we used a larger local knot vector (p + 2), we don't want a point at its edge, which would be too far
-//                 if (extend && params[k][start_idxs[k]] == all_knots[k][start_knot_idxs[k]])
-//                     start_idxs[k]++;
-
                 // end points go up to but do not include all_knot_param_ixs[end_knot_idxs + 1]
-<<<<<<< HEAD
-                if (all_knots[k].size() - 1 - end_knot_idxs[k] <= p_(k))
-                    end_idxs[k] = all_knot_param_idxs[k][end_knot_idxs[k]];
-=======
 
                 // end point within repeated end knots
                 if (end_knot_idxs[k] == all_knots[k].size() - 1)
@@ -2739,7 +2206,6 @@
                     end_idxs[k] = all_knot_param_idxs[k][all_knots[k].size() - 1 - p_(k)] - 1;
 
                 // end point before repeated end knots
->>>>>>> 9a948e0a
                 else
                 {
                     // TODO: following fixes a particular case but not sure if generally correct
@@ -2748,61 +2214,6 @@
                     else
                         end_idxs[k] = all_knot_param_idxs[k][end_knot_idxs[k] + 1] - 1;
                 }
-<<<<<<< HEAD
-            }
-
-//             fmt::print(stderr, "domain_pts(): start_knot_idxs [{}] end_knot_idxs [{}] start_pt_idxs [{}] end_pt_idxs [{}]\n",
-//                     fmt::join(start_knot_idxs, ","), fmt::join(end_knot_idxs, ","), fmt::join(start_idxs, ","), fmt::join(end_idxs, ","));
-        }
-
-        // for a given tensor, compute anchor of a parameter point
-        void param_anchor(
-                const VectorX<T>&       param,                      // multidim parameter
-                TensorIdx               t_idx,                      // tensor product
-                vector<KnotIdx>&        anchor) const               // (output) anchor
-        {
-            for (auto i = 0; i < dom_dim_; i++)
-                anchor[i] = FindSpan(i, param(i), tensor_prods[t_idx]);
-        }
-
-        // for a given tensor, return linear index of control point corresponding to given anchor
-        // anchor is in global knot index space (includes knots at higher refinement levels than the tensor)
-        size_t anchor_ctrl_pt_idx(
-                TensorIdx               t_idx,                      // tensor product
-                const vector<KnotIdx>&  anchor,                     // anchor
-                bool                    check = true) const         // check that global and local indices refer to same knot
-        {
-            return anchor_ctrl_pt_idx(tensor_prods[t_idx], anchor, check);
-        }
-
-        // for a given tensor, return linear index of control point corresponding to given anchor
-        // anchor is in global knot index space (includes knots at higher refinement levels than the tensor)
-        size_t anchor_ctrl_pt_idx(
-                const TensorProduct<T>& t,                          // tensor product
-                const vector<KnotIdx>&  anchor,                     // anchor
-                bool                    check = true) const         // check that global and local indices refer to same knot
-        {
-            VectorXi ijk = anchor_ctrl_pt_ijk(t, anchor, check);    // multidim local index of anchor
-            VolIterator vol_iter(t.nctrl_pts);
-            return vol_iter.ijk_idx(ijk);
-        }
-
-        // for a given tensor, return multidim index of control point corresponding to given anchor
-        // anchor is in global knot index space (includes knots at higher refinement levels than the tensor)
-        VectorXi anchor_ctrl_pt_ijk(
-                const TensorProduct<T>& t,                          // tensor product
-                const vector<KnotIdx>&  anchor,                     // anchor
-                bool                    check = true) const         // check that global and local indices refer to same knot
-        {
-            VectorXi ijk(dom_dim_);                                 // multidim local index of anchor
-            for (auto i = 0; i < dom_dim_; i++)
-                ijk(i) = anchor_ctrl_pt_dim(t, i, anchor[i], check);
-            return ijk;
-        }
-
-        // for a given tensor, return index of control point in a given dimension corresponding to given anchor
-        // anchor is in global knot index space (includes knots at higher refinement levels than the tensor)
-=======
             }
 
 //             fmt::print(stderr, "domain_pts(): start_knot_idxs [{}] end_knot_idxs [{}] start_pt_idxs [{}] end_pt_idxs [{}]\n",
@@ -2896,20 +2307,10 @@
 
         // for a given tensor, return index of control point in a given dimension corresponding to given anchor
         // anchor is in global knot index space (includes knots at higher refinement levels than the tensor)
->>>>>>> 9a948e0a
         CtrlIdx anchor_ctrl_pt_dim(
                 const TensorProduct<T>& t,                          // tensor product
                 int                     dim,                        // current dimension
                 KnotIdx                 anchor,                     // anchor
-<<<<<<< HEAD
-                bool                    check = true) const         // check that global and local indices refer to same knot
-        {
-            size_t ctrl_idx;
-            ctrl_idx = global2local_knot_idx(anchor, t, dim, check);
-            if (t.knot_mins[dim] == 0)
-                ctrl_idx -= (p_(dim) + 1) / 2;
-
-=======
                 bool                    check = true) const         // check anchor validity and global/local knot index agreement
         {
             size_t ctrl_idx;
@@ -2932,7 +2333,6 @@
                 throw MFAError(fmt::format("anchor_ctrl_pt_dim(): ctrl_idx out of range: dim {} ctrl_idx {} must be < {}",
                             dim, ctrl_idx, t.nctrl_pts(dim)));
 
->>>>>>> 9a948e0a
             return ctrl_idx;
         }
 
@@ -3350,10 +2750,7 @@
                     fmt::print(stderr, "Error: check_num_knots_ctrl_pts(): Number of knots and control points in tensor {} in dim. {} do not agree.\n",
                             tidx, i);
                     print_tensor(t, true, false, false);
-<<<<<<< HEAD
-=======
 //                     print(true, true);
->>>>>>> 9a948e0a
                     return false;
                 }
             }
